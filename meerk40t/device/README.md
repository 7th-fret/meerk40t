# Device modules

Device modules are specific to laser cutting and the lower level interactions with laser cutter drivers. This includes the USB connections and connections to the CH341-chip through both the libUSB driver (`pyusb`) as well as any networked connections with laser-cutters.

This includes mock devices that are emulated for the purposes of compatibility or research.
<<<<<<< HEAD
=======

## Lhystudios
These are the stock M2 Nano boards by Lhystudios and other closely related boards. This is the primary user of CH341 interfacing drivers. And the most complete driver availible. This includes parsing of Lhymicro-GL, production of Lhymicro-GL, channels of the data being sent over the USB. As well as emulation and parsing the commands.


## Moshi

Moshiboard classes are intended to deal with USB interactions to and from the CH341 chips on Moshiboards over USB. This is the result of `Project Moshi` which sought to reverse engineer the Moshiboard interactions and control them with MeerK40t. Thanks to a generous donation of a Moshiboard by Domm434 ( https://forum.makerforums.info/u/domm434 ). MeerK40t is now compatible with Moshiboards.


## Ruida
Ruida classes deal with interactions between MeerK40t and Ruida-devices. Currently this is limited to reading .rd files and accepting mock Ruida connections from software that connects through UDP connections. Including RDWorks, Lightburn, and a Ruida android application. As well as anything else that produces Ruida code. The parser is able to read every Ruida command known.

Using `ruidacontrol` for example will make a socket connection to make the localhost appear as a ruida laser cutter. Any commands sent to it will be spooled and the resulting laser code will be sent to the locally configured active laser device. Likewise `ruidadesign` will transfer the ruida CutCode without executing it.


## GRBL

Grbl and more generic gcode devices and their interactions. Currently this project is a stub. However the `grblserver` previously has worked and allowed direct interactions with the GRBL Emulator and permitted the exporting of commands to the Lhystudios devices.
>>>>>>> f6a51a16
<|MERGE_RESOLUTION|>--- conflicted
+++ resolved
@@ -3,25 +3,3 @@
 Device modules are specific to laser cutting and the lower level interactions with laser cutter drivers. This includes the USB connections and connections to the CH341-chip through both the libUSB driver (`pyusb`) as well as any networked connections with laser-cutters.
 
 This includes mock devices that are emulated for the purposes of compatibility or research.
-<<<<<<< HEAD
-=======
-
-## Lhystudios
-These are the stock M2 Nano boards by Lhystudios and other closely related boards. This is the primary user of CH341 interfacing drivers. And the most complete driver availible. This includes parsing of Lhymicro-GL, production of Lhymicro-GL, channels of the data being sent over the USB. As well as emulation and parsing the commands.
-
-
-## Moshi
-
-Moshiboard classes are intended to deal with USB interactions to and from the CH341 chips on Moshiboards over USB. This is the result of `Project Moshi` which sought to reverse engineer the Moshiboard interactions and control them with MeerK40t. Thanks to a generous donation of a Moshiboard by Domm434 ( https://forum.makerforums.info/u/domm434 ). MeerK40t is now compatible with Moshiboards.
-
-
-## Ruida
-Ruida classes deal with interactions between MeerK40t and Ruida-devices. Currently this is limited to reading .rd files and accepting mock Ruida connections from software that connects through UDP connections. Including RDWorks, Lightburn, and a Ruida android application. As well as anything else that produces Ruida code. The parser is able to read every Ruida command known.
-
-Using `ruidacontrol` for example will make a socket connection to make the localhost appear as a ruida laser cutter. Any commands sent to it will be spooled and the resulting laser code will be sent to the locally configured active laser device. Likewise `ruidadesign` will transfer the ruida CutCode without executing it.
-
-
-## GRBL
-
-Grbl and more generic gcode devices and their interactions. Currently this project is a stub. However the `grblserver` previously has worked and allowed direct interactions with the GRBL Emulator and permitted the exporting of commands to the Lhystudios devices.
->>>>>>> f6a51a16
