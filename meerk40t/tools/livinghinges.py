--- conflicted
+++ resolved
@@ -32,6 +32,7 @@
         kwds["style"] = kwds.get("style", 0) | wx.TAB_TRAVERSAL
         wx.Panel.__init__(self, *args, **kwds)
         self.context = context
+        self._use_geomstr = False
         self.hinge_origin_x = "0cm"
         self.hinge_origin_y = "0cm"
         self.hinge_width = "5cm"
@@ -451,14 +452,24 @@
                 wd / self.hinge_generator.width, ht / self.hinge_generator.height
             )
             ratio *= 0.9
-            matrix = gc.CreateMatrix(
-                a=ratio,
-                b=0,
-                c=0,
-                d=ratio,
-                tx=ratio * (0.05 * self.hinge_generator.width - self.hinge_generator.start_x),
-                ty=ratio * (0.05 * self.hinge_generator.height - self.hinge_generator.start_y),
-            )
+            if self._use_geomstr:
+                matrix = gc.CreateMatrix(
+                    a=ratio,
+                    b=0,
+                    c=0,
+                    d=ratio,
+                    tx=ratio * (0.05 * self.hinge_generator.width - self.hinge_generator.start_x),
+                    ty=ratio * (0.05 * self.hinge_generator.height - self.hinge_generator.start_y),
+                )
+            else:
+                matrix = gc.CreateMatrix(
+                    a=ratio,
+                    b=0,
+                    c=0,
+                    d=ratio,
+                    tx=0.05 * ratio * self.hinge_generator.width,
+                    ty=0.05 * ratio * self.hinge_generator.height,
+                )
             gc.SetTransform(matrix)
             if ratio == 0:
                 ratio = 1
@@ -472,11 +483,16 @@
                         0, 0, self.hinge_generator.width, self.hinge_generator.height
                     )
                 else:
-                    # node = copy(self.hinge_generator.outershape)
-                    # bb = node.bbox()
-                    # node.matrix *= Matrix.translate(-bb[0], -bb[1])
-                    path = self.hinge_generator.outershape.as_path()
-                    if path:
+                    if self._use_geomstr:
+                        path = self.hinge_generator.outershape.as_path()
+                        if path:
+                            gcpath = self.renderer.make_path(gc, path)
+                            gc.StrokePath(gcpath)
+                    else:
+                        node = copy(self.hinge_generator.outershape)
+                        bb = node.bbox()
+                        node.matrix *= Matrix.translate(-bb[0], -bb[1])
+                        path = node.as_path()
                         gcpath = self.renderer.make_path(gc, path)
                         gc.StrokePath(gcpath)
             if self.check_preview_show_pattern.GetValue():
@@ -486,18 +502,12 @@
                     show_outline=False, force=False, final=False, clip_bounds=False,
                 )
                 gc.SetPen(mypen_path)
-<<<<<<< HEAD
-                gspath = self.hinge_generator.path
-                if gspath is not None:
-                    gcpath = self.renderer.make_geomstr(gc, gspath)
-=======
                 gspath = self.hinge_generator.preview_path
                 if gspath is not None:
                     if isinstance(gspath, Path):
                         gcpath = self.renderer.make_path(gc, gspath)
                     else:
                         gcpath = self.renderer.make_geomstr(gc, gspath)
->>>>>>> 52d2b7f9
                     gc.StrokePath(gcpath)
         self.panel_preview.Refresh()
         self.panel_preview.Update()
@@ -564,16 +574,10 @@
         # Polycut algorithm does not work for me (yet), final=False still
         self.hinge_generator.generate(show_outline=False, force=True, final=True)
         path = self.hinge_generator.path
-<<<<<<< HEAD
-        p = path.as_path()
-        node = self.context.elements.elem_branch.add(
-            path=p,
-=======
         if hasattr(path, "as_path"):
             path = path.as_path()
         node = self.context.elements.elem_branch.add(
             path=path,
->>>>>>> 52d2b7f9
             stroke_width=500,
             stroke=Color("red"),
             type="elem path",
