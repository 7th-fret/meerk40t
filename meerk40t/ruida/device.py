--- conflicted
+++ resolved
@@ -6,11 +6,8 @@
 """
 from meerk40t.core.view import View
 from meerk40t.kernel import CommandSyntaxError, Service, signal_listener
-<<<<<<< HEAD
 from .serial_connection import SerialConnection
 from .tcp_connection import TCPConnection
-=======
->>>>>>> 3f33cc7b
 
 from ..core.laserjob import LaserJob
 from ..core.spoolers import Spooler
@@ -18,7 +15,6 @@
 from ..device.mixins import Status
 from .driver import RuidaDriver
 from .mock_connection import MockConnection
-from .serial_connection import SerialConnection
 from .udp_connection import UDPConnection
 
 
