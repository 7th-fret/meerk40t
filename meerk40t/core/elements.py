import functools
import os.path
import re
from copy import copy

from ..device.lasercommandconstants import (
    COMMAND_BEEP,
    COMMAND_FUNCTION,
    COMMAND_HOME,
    COMMAND_LASER_OFF,
    COMMAND_LASER_ON,
    COMMAND_MODE_RAPID,
    COMMAND_MOVE,
    COMMAND_SET_ABSOLUTE,
    COMMAND_WAIT,
    COMMAND_WAIT_FINISH,
)
from ..image.actualize import actualize
from ..kernel import Service
from ..svgelements import (
    SVG_STRUCT_ATTRIB,
    Angle,
    Circle,
    Close,
    Color,
    CubicBezier,
    Ellipse,
    Group,
    Length,
    Line,
    Matrix,
    Move,
    Path,
    Point,
    Polygon,
    Polyline,
    QuadraticBezier,
    Rect,
    Shape,
    SimpleLine,
    SVGElement,
    SVGImage,
    SVGText,
    Viewbox,
)
from .cutcode import (
    CubicCut,
    CutCode,
    CutGroup,
    LaserSettings,
    LineCut,
    QuadCut,
    RasterCut,
)


def plugin(kernel, lifecycle=None):
    if lifecycle == "register":
        kernel.add_service("elements", Elemental(kernel))
        # kernel.add_service("elements", Elemental(kernel,1))
    elif lifecycle == "postboot":
        _ = kernel.root._
        elements = kernel.elements
        choices = [
            {
                "attr": "operation_default_empty",
                "object": elements,
                "default": True,
                "type": bool,
                "label": _("Default Operation Other/Red/Blue"),
                "tip": _(
                    "Sets Operations to Other/Red/Blue if loaded with no operations."
                ),
            },
            {
                "attr": "classify_reverse",
                "object": elements,
                "default": False,
                "type": bool,
                "label": _("Classify Reversed"),
                "tip": _(
                    "Classify elements into operations in reverse order e.g. to match Inkscape's Object List"
                ),
            },
            {
                "attr": "legacy_classification",
                "object": elements,
                "default": False,
                "type": bool,
                "label": _("Legacy Classify"),
                "tip": _(
                    "Use the legacy classification algorithm rather than the modern classification algorithm."
                ),
            },
        ]
        kernel.register_choices("preferences", choices)
    elif lifecycle == "prestart":
        if hasattr(kernel.args, "input") and kernel.args.input is not None:
            # Load any input file
            from os.path import realpath

            elements = kernel.elements

            elements.load(realpath(kernel.args.input.name))
            elements.classify(list(elements.elems()))
    elif lifecycle == "poststart":
        if hasattr(kernel.args, "output") and kernel.args.output is not None:
            # output the file you have at this point.
            from os.path import realpath

            elements = kernel.elements

            elements.save(realpath(kernel.args.output.name))


MILS_IN_MM = 39.3701

# Regex expressions
label_truncate_re = re.compile("(:.*)|(\([^ )]*\s.*)")
group_simplify_re = re.compile(
    "(\([^()]+?\))|(SVG(?=Image|Text))|(Simple(?=Line))", re.IGNORECASE
)
subgroup_simplify_re = re.compile("\[[^][]*\]", re.IGNORECASE)
# I deally we would show the positions in the same UoM as set in Settings (with variable precision depending on UoM,
# but until then element descriptions are shown in mils and 2 decimal places (for opacity) should be sufficient for user to see
element_simplify_re = re.compile("(^Simple(?=Line))|((?<=\.\d{2})(\d+))", re.IGNORECASE)
# image_simplify_re = re.compile("(^SVG(?=Image))|((,\s*)?href=('|\")data:.*?('|\")(,\s?|\s|(?=\))))|((?<=\.\d{2})(\d+))", re.IGNORECASE)
image_simplify_re = re.compile(
    "(^SVG(?=Image))|((,\s*)?href=('|\")data:.*?('|\")(,\s?|\s|(?=\))))|((?<=\d)(\.\d*))",
    re.IGNORECASE,
)

OP_PRIORITIES = ["Dots", "Image", "Raster", "Engrave", "Cut"]


def reversed_enumerate(collection: list):
    for i in range(len(collection) - 1, -1, -1):
        yield i, collection[i]


def isDot(element):
    if not isinstance(element, Shape):
        return False
    if isinstance(element, Path):
        path = element
    else:
        path = element.segments()

    if len(path) == 2 and isinstance(path[0], Move):
        if isinstance(path[1], Close):
            return True
        if isinstance(path[1], Line) and path[1].length() == 0:
            return True
    return False


def isStraightLine(element):
    if not isinstance(element, Shape):
        return False
    if isinstance(element, Path):
        path = element
    else:
        path = element.segments()

    if len(path) == 2 and isinstance(path[0], Move):
        if isinstance(path[1], Line) and path[1].length() > 0:
            return True
    return False


"""
The elements modifier stores all the element types in a bootstrapped tree. Specific node types added to the tree become
particular class types and the interactions between these types and functions applied are registered in the kernel.

Types:
root: Root Tree element
branch ops: Operation Branch
branch elems: Elements Branch
opnode: Element below op branch which stores specific data.
op: LayerOperation within Operation Branch.
opcmd: CommandOperation within Operation Branch.
elem: Element with Element Branch or subgroup.
file: File Group within Elements Branch
group: Group type within Branch Elems or opnode.
cutcode: CutCode type within Operation Branch and Element Branch.

rasternode: theoretical: would store all the opnodes to be rastered. Such that we could store rasters in images.

Tree Functions are to be stored: tree/command/type. These store many functions like the commands.
"""


class Node:
    """
    Nodes are elements within the tree which stores most of the objects in Elements.
    """

    def __init__(self, data_object=None, type=None, *args, **kwargs):
        super().__init__()
        self._children = list()
        self._root = None
        self._parent = None
        self._references = list()

        self.object = data_object
        self.type = type

        self._selected = False
        self._emphasized = False
        self._highlighted = False
        self._target = False

        self._opened = False

        self._bounds = None
        self._bounds_dirty = True
        self.label = None

        self.item = None
        self.icon = None
        self.cache = None
        self.last_transform = None

    def __repr__(self):
        return "Node('%s', %s, %s)" % (self.type, str(self.object), str(self._parent))

    def __eq__(self, other):
        return other is self

    def is_movable(self):
        return self.type not in ("branch elems", "branch ops", "root")

    def drop(self, drag_node):
        drop_node = self
        if drag_node.type == "elem":
            if drop_node.type == "op":
                # Dragging element into operation adds that element to the op.
                drop_node.add(drag_node.object, type="opnode", pos=0)
                return True
            elif drop_node.type == "opnode":
                drop_index = drop_node.parent.children.index(drop_node)
                drop_node.parent.add(drag_node.object, type="opnode", pos=drop_index)
                return True
            elif drop_node.type == "group":
                drop_node.append_child(drag_node)
                return True
        elif drag_node.type == "opnode":
            if drop_node.type == "op":
                drop_node.append_child(drag_node)
                return True
            if drop_node.type == "opnode":
                drop_node.insert_sibling(drag_node)
                return True
        elif drag_node.type == "cmdop":
            if drop_node.type == "op" or drop_node.type == "cmdop":
                drop_node.insert_sibling(drag_node)
        elif drag_node.type == "op":
            if drop_node.type == "op":
                # Dragging operation to different operation.
                drop_node.insert_sibling(drag_node)
                return True
            elif drop_node.type == "branch ops":
                # Dragging operation to op branch.
                drop_node.append_child(drag_node)
        elif drag_node.type in "file":
            if drop_node.type == "op":
                for e in drag_node.flat("elem"):
                    drop_node.add(e.object, type="opnode")
                return True
        elif drag_node.type == "group":
            if drop_node.type == "elem":
                drop_node.insert_sibling(drag_node)
                return True
            elif drop_node.type in ("group", "file"):
                drop_node.append_child(drag_node)
                return True
            elif drop_node.type == "op":
                for e in drag_node.flat("elem"):
                    drop_node.add(e.object, type="opnode")
                return True

    def reverse(self):
        self._children.reverse()
        self.notify_reorder()

    @property
    def children(self):
        return self._children

    @property
    def targeted(self):
        return self._target

    @targeted.setter
    def targeted(self, value):
        self._target = value
        self.notify_targeted(self)

    @property
    def highlighted(self):
        return self._highlighted

    @highlighted.setter
    def highlighted(self, value):
        self._highlighted = value
        self.notify_highlighted(self)

    @property
    def emphasized(self):
        return self._emphasized

    @emphasized.setter
    def emphasized(self, value):
        self._emphasized = value
        self.notify_emphasized(self)

    @property
    def selected(self):
        return self._selected

    @selected.setter
    def selected(self, value):
        self._selected = value
        self.notify_selected(self)

    @property
    def parent(self):
        return self._parent

    @property
    def root(self):
        return self._root

    @staticmethod
    def node_bbox(node):
        for n in node._children:
            Node.node_bbox(n)
        # Recurse depth first. All children have been processed.
        node._bounds_dirty = False
        node._bounds = None
        if node.type in ("file", "group"):
            for c in node._children:
                # Every child in n is already solved.
                assert not c._bounds_dirty
                if c._bounds is None:
                    continue
                if node._bounds is None:
                    node._bounds = c._bounds
                    continue
                node._bounds = (
                    min(node._bounds[0], c._bounds[0]),
                    min(node._bounds[1], c._bounds[1]),
                    max(node._bounds[2], c._bounds[2]),
                    max(node._bounds[3], c._bounds[3]),
                )
        else:
            e = node.object
            if node.type == "elem" and hasattr(e, "bbox"):
                node._bounds = e.bbox()

    @property
    def bounds(self):
        if self._bounds_dirty:
            self.node_bbox(self)
        return self._bounds

    def notify_created(self, node=None, **kwargs):
        if self._root is not None:
            if node is None:
                node = self
            self._root.notify_created(node=node, **kwargs)

    def notify_destroyed(self, node=None, **kwargs):
        if self._root is not None:
            if node is None:
                node = self
            self._root.notify_destroyed(node=node, **kwargs)

    def notify_attached(self, node=None, **kwargs):
        if self._root is not None:
            if node is None:
                node = self
            self._root.notify_attached(node=node, **kwargs)

    def notify_detached(self, node=None, **kwargs):
        if self._root is not None:
            if node is None:
                node = self
            self._root.notify_detached(node=node, **kwargs)

    def notify_changed(self, node, **kwargs):
        if self._root is not None:
            if node is None:
                node = self
            self._root.notify_changed(node=node, **kwargs)

    def notify_selected(self, node=None, **kwargs):
        if self._root is not None:
            if node is None:
                node = self
            self._root.notify_selected(node=node, **kwargs)

    def notify_emphasized(self, node=None, **kwargs):
        if self._root is not None:
            if node is None:
                node = self
            self._root.notify_emphasized(node=node, **kwargs)

    def notify_targeted(self, node=None, **kwargs):
        if self._root is not None:
            if node is None:
                node = self
            self._root.notify_targeted(node=node, **kwargs)

    def notify_highlighted(self, node=None, **kwargs):
        if self._root is not None:
            if node is None:
                node = self
            self._root.notify_highlighted(node=node, **kwargs)

    def notify_modified(self, node=None, **kwargs):
        if self._root is not None:
            if node is None:
                node = self
            self._root.notify_modified(node=node, **kwargs)

    def notify_altered(self, node=None, **kwargs):
        if self._root is not None:
            if node is None:
                node = self
            self._root.notify_altered(node=node, **kwargs)

    def notify_expand(self, node=None, **kwargs):
        if self._root is not None:
            if node is None:
                node = self
            self._root.notify_expand(node=node, **kwargs)

    def notify_collapse(self, node=None, **kwargs):
        if self._root is not None:
            if node is None:
                node = self
            self._root.notify_collapse(node=node, **kwargs)

    def notify_reorder(self, node=None, **kwargs):
        if self._root is not None:
            if node is None:
                node = self
            self._root.notify_reorder(node=node, **kwargs)

    def notify_update(self, node=None, **kwargs):
        if self._root is not None:
            if node is None:
                node = self
            self._root.notify_update(node=node, **kwargs)

    def notify_focus(self, node=None, **kwargs):
        if self._root is not None:
            if node is None:
                node = self
            self._root.notify_focus(node=node, **kwargs)

    def focus(self):
        self.notify_focus(self)

    def invalidated_node(self):
        """
        Invalidation of the individual node.
        """
        self._bounds_dirty = True
        self._bounds = None

    def invalidated(self):
        """
        Invalidation occurs when the underlying data is altered or modified. This propagates up from children to
        invalidate the entire parental line.
        """
        self.invalidated_node()
        if self._parent is not None:
            self._parent.invalidated()

    def modified(self):
        """
        The matrix transformation was changed. The object is shaped differently but fundamentally the same structure of
        data.
        """
        self.invalidated()
        self.notify_modified(self)

    def altered(self):
        """
        The data structure was changed. Any assumptions about what this object is/was are void.
        """
        try:
            self.cache.UnGetNativePath(self.object.cache.NativePath)
        except AttributeError:
            pass
        try:
            del self.cache
            del self.icon
        except AttributeError:
            pass
        self.cache = None
        self.icon = None
        self.invalidated()
        self.notify_altered(self)

    def unregister_object(self):
        try:
            self.cache.UngetNativePath(self.cache.NativePath)
        except AttributeError:
            pass
        try:
            del self.cache
        except AttributeError:
            pass
        try:
            del self.icon
        except AttributeError:
            pass

    def unregister(self):
        self.unregister_object()
        try:
            self.targeted = False
            self.emphasized = False
            self.highlighted = False
        except AttributeError:
            pass

    def add_all(self, objects, type=None, name=None, pos=None):
        for obj in objects:
            self.add(obj, type=type, label=name, pos=pos)
            if pos is not None:
                pos += 1

    def add(self, data_object=None, type=None, label=None, pos=None):
        """
        Add a new node bound to the data_object of the type to the current node.
        If the data_object itself is a node already it is merely attached.

        :param data_object:
        :param type:
        :param label: display name for this node
        :param pos:
        :return:
        """
        if isinstance(data_object, Node):
            node = data_object
            if node._parent is not None:
                raise ValueError("Cannot reparent node on add.")
        else:
            node_class = Node
            if type is not None:
                try:
                    node_class = self._root.bootstrap[type]
                except (KeyError, AttributeError):
                    # AttributeError indicates that we are adding a node with a type to an object which is NOT part of the tree.
                    # This should be treated as an exception, however when we run Execute Job (and possibly other tasks)
                    # it adds nodes even though the object isn't part of the tree.
                    pass
                # except AttributeError:
                #    raise AttributeError('%s needs to be added to tree before adding "%s" for %s' % (self.__class__.__name__, type, data_object.__class__.__name__))
            node = node_class(data_object)
            node.set_label(label)
            if self._root is not None:
                self._root.notify_created(node)
        node.type = type

        node._parent = self
        node._root = self._root
        if pos is None:
            self._children.append(node)
        else:
            self._children.insert(pos, node)
        node.notify_attached(node, pos=pos)
        return node

    def label_from_source_cascade(self, element) -> str:
        """
        Creates a cascade of different values that could give the node name. Label, inkscape:label, id, node-object str,
        node str. If something else provides a superior name it should be added in here.
        """
        element_type = element.__class__.__name__
        if element_type == "SVGImage":
            element_type = "Image"
        elif element_type == "SVGText":
            element_type = "Text"
        elif element_type == "SimpleLine":
            element_type = "Line"
        elif isDot(element):
            element_type = "Dot"

        if element is not None:
            desc = str(element)
            if isinstance(element, Path):
                desc = element_simplify_re.sub("", desc)
                if len(desc) > 100:
                    desc = desc[:100] + "…"
                values = []
                if element.stroke is not None:
                    values.append("%s='%s'" % ("stroke", element.stroke))
                if element.fill is not None:
                    values.append("%s='%s'" % ("fill", element.fill))
                if element.stroke_width is not None and element.stroke_width != 1.0:
                    values.append(
                        "%s=%s" % ("stroke-width", str(round(element.stroke_width, 2)))
                    )
                if not element.transform.is_identity():
                    values.append("%s=%s" % ("transform", repr(element.transform)))
                if element.id is not None:
                    values.append("%s='%s'" % ("id", element.id))
                if values:
                    desc = "d='%s', %s" % (desc, ", ".join(values))
                desc = element_type + "(" + desc + ")"
            elif element_type == "Group":  # Group
                desc = desc[1:-1]  # strip leading and trailing []
                n = 1
                while n:
                    desc, n = group_simplify_re.subn("", desc)
                n = 1
                while n:
                    desc, n = subgroup_simplify_re.subn("Group", desc)
                desc = "%s(%s)" % (element_type, desc)
            elif element_type == "Image":  # Image
                desc = image_simplify_re.sub("", desc)
            else:
                desc = element_simplify_re.sub("", desc)
        else:
            desc = None

        try:
            attribs = element.values[SVG_STRUCT_ATTRIB]
            return attribs["label"] + (": " + desc if desc else "")
        except (AttributeError, KeyError):
            pass

        try:
            attribs = element.values[SVG_STRUCT_ATTRIB]
            return attribs["{http://www.inkscape.org/namespaces/inkscape}label"] + (
                ": " + desc if desc else ""
            )
        except (AttributeError, KeyError):
            pass

        try:
            if element.id is not None:
                return str(element.id) + (": " + desc if desc else "")
        except AttributeError:
            pass

        return desc if desc else str(element)

    def set_label(self, name=None):
        self.label = self.create_label(name)

    def create_label(self, name=None):
        """
        Create a label for this node.
        If a name is not specified either use a cascade (primarily for elements) or
        use the string representation
        :param name: Name to be set for this node.
        :return: label
        """
        if name is not None:
            return name
        if self.object is not None:
            return self.label_from_source_cascade(self.object)
        return str(self)

    def _flatten(self, node):
        """
        Yield this node and all descendants in a flat generation.

        :param node: starting node
        :return:
        """
        yield node
        for c in self._flatten_children(node):
            yield c

    def _flatten_children(self, node):
        """
        Yield all descendants in a flat generation.

        :param node: starting node
        :return:
        """
        for child in node.children:
            yield child
            for c in self._flatten_children(child):
                yield c

    def flat(
        self,
        types=None,
        cascade=True,
        depth=None,
        selected=None,
        emphasized=None,
        targeted=None,
        highlighted=None,
    ):
        """
        Returned flat list of matching nodes. If cascade is set then any matching group will give all the descendants
        of the given type, even if those descendants are beyond the depth limit. The sub-elements do not need to match
        the criteria with respect to either the depth or the emphases.

        :param types: types of nodes permitted to be returned
        :param cascade: cascade all subitems if a group matches the criteria.
        :param depth: depth to search within the tree.
        :param selected: match only selected nodes
        :param emphasized: match only emphasized nodes.
        :param targeted: match only targeted nodes
        :param highlighted: match only highlighted nodes
        :return:
        """
        node = self
        if (
            (targeted is None or targeted == node.targeted)
            and (emphasized is None or emphasized == node.emphasized)
            and (selected is None or selected == node.selected)
            and (highlighted is None or highlighted != node.highlighted)
        ):
            # Matches the emphases.
            if cascade:
                # Give every type-matched descendant.
                for c in self._flatten(node):
                    if types is None or c.type in types:
                        yield c
                # Do not recurse further. This node is end node.
                return
            else:
                if types is None or node.type in types:
                    yield node
        if depth is not None:
            if depth <= 0:
                # Depth limit reached. Do not evaluate children.
                return
            depth -= 1
        # Check all children.
        for c in node.children:
            yield from c.flat(
                types, cascade, depth, selected, emphasized, targeted, highlighted
            )

    def count_children(self):
        return len(self._children)

    def objects_of_children(self, types):
        if isinstance(self.object, types):
            yield self.object
        for q in self._children:
            for o in q.objects_of_children(types):
                yield o

    def append_child(self, new_child):
        """
        Add the new_child node as the last child of the current node.
        """
        new_parent = self
        source_siblings = new_child.parent.children
        destination_siblings = new_parent.children

        source_siblings.remove(new_child)  # Remove child
        new_child.notify_detached(new_child)

        destination_siblings.append(new_child)  # Add child.
        new_child._parent = new_parent
        new_child.notify_attached(new_child)

    def insert_sibling(self, new_sibling):
        """
        Add the new_sibling node next to the current node.
        """
        reference_sibling = self
        source_siblings = new_sibling.parent.children
        destination_siblings = reference_sibling.parent.children

        reference_position = destination_siblings.index(reference_sibling)

        source_siblings.remove(new_sibling)

        new_sibling.notify_detached(new_sibling)
        destination_siblings.insert(reference_position, new_sibling)
        new_sibling._parent = reference_sibling._parent
        new_sibling.notify_attached(new_sibling, pos=reference_position)

    def replace_object(self, new_object):
        """
        Replace this node's object with a new object.
        """
        if hasattr(self.object, "node"):
            del self.object.node
        for ref in list(self._references):
            ref.object = new_object
            ref.altered()
        new_object.node = self
        self.unregister_object()
        self.object = new_object

    def replace_node(self, *args, **kwargs):
        """
        Replace this current node with a bootstrapped replacement node.
        """
        parent = self._parent
        index = parent._children.index(self)
        parent._children.remove(self)
        self.notify_detached(self)
        node = parent.add(*args, **kwargs, pos=index)
        self.notify_destroyed()
        for ref in list(self._references):
            ref.remove_node()
        self.item = None
        self._parent = None
        self._root = None
        self.type = None
        self.unregister()
        return node

    def remove_node(self):
        """
        Remove the current node from the tree.

        This function must iterate down and first remove all children from the bottom.
        """
        self.remove_all_children()
        self._parent._children.remove(self)
        self.notify_detached(self)
        self.notify_destroyed(self)
        for ref in list(self._references):
            ref.remove_node()
        self.item = None
        self._parent = None
        self._root = None
        self.type = None
        self.unregister()

    def remove_all_children(self):
        """
        Removes all children of the current node.
        """
        for child in list(self.children):
            child.remove_all_children()
            child.remove_node()

    def get(self, obj=None, type=None):
        if (obj is None or obj == self.object) and (type is None or type == self.type):
            return self
        for n in self._children:
            node = n.get(obj, type)
            if node is not None:
                return node

    def move(self, dest, pos=None):
        self._parent.remove(self)
        dest.insert_node(self, pos=pos)


class OpNode(Node):
    """
    OpNode is the bootstrapped node type for the opnode type.

    OpNodes track referenced copies of vector element data.
    """

    def __init__(self, data_object):
        super(OpNode, self).__init__(data_object)
        data_object.node._references.append(self)

    def __repr__(self):
        return "OpNode('%s', %s, %s)" % (
            self.type,
            str(self.object),
            str(self._parent),
        )

    def notify_destroyed(self, node=None, **kwargs):
        self.object.node._references.remove(self)
        super(OpNode, self).notify_destroyed()


class ElemNode(Node):
    """
    ElemNode is the bootstrapped node type for the elem type. All elem types are bootstrapped into this node object.
    """

    def __init__(self, data_object):
        super(ElemNode, self).__init__(data_object)
        self.last_transform = None
        data_object.node = self

    def __repr__(self):
        return "ElemNode('%s', %s, %s)" % (
            self.type,
            str(self.object),
            str(self._parent),
        )

    def drop(self, drag_node):
        drop_node = self
        # Dragging element into element.
        if drag_node.type == "elem":
            drop_node.insert_sibling(drag_node)
            return True
        return False


class GroupNode(Node):
    """
    GroupNode is the bootstrapped node type for the group type.
    All group types are bootstrapped into this node object.
    """

    def __init__(self, data_object=None):
        if data_object is None:
            data_object = Group()
        super(GroupNode, self).__init__(data_object)
        self.last_transform = None
        data_object.node = self

    def __repr__(self):
        return "GroupNode('%s', %s, %s)" % (
            self.type,
            str(self.object),
            str(self._parent),
        )

    def drop(self, drag_node):
        drop_node = self
        # Dragging element into element.
        if drag_node.type == "elem":
            drop_node.insert_sibling(drag_node)
            return True
        return False


class LaserOperation(Node):
    """
    Default object defining any operation done on the laser.

    This is an Node type "op".
    """

    def __init__(self, *args, **kwargs):
        super().__init__()
        self.operation = "Unknown"
        try:
            self.operation = kwargs["operation"]
        except KeyError:
            pass
        self.color = None
        self.output = True
        self.show = True
        self.default = False

        self._status_value = "Queued"
        self.settings = LaserSettings(*args, **kwargs)

        try:
            self.color = Color(kwargs["color"])
        except (ValueError, TypeError, KeyError):
            pass
        try:
            self.output = bool(kwargs["output"])
        except (ValueError, TypeError, KeyError):
            pass
        try:
            self.show = bool(kwargs["show"])
        except (ValueError, TypeError, KeyError):
            pass
        try:
            self.default = bool(kwargs["default"])
        except (ValueError, TypeError, KeyError):
            pass

        if len(args) == 1:
            obj = args[0]
            if isinstance(obj, SVGElement):
                self.add(obj, type="opnode")
            elif isinstance(obj, LaserOperation):
                self.operation = obj.operation
                self.color = Color(obj.color)
                self.output = obj.output
                self.show = obj.show
                self.default = obj.default
                self.settings = LaserSettings(obj.settings)

        if self.operation == "Cut":
            if self.settings.speed is None:
                self.settings.speed = 10.0
            if self.settings.power is None:
                self.settings.power = 1000.0
            if self.color is None:
                self.color = Color("red")
        elif self.operation == "Engrave":
            if self.settings.speed is None:
                self.settings.speed = 35.0
            if self.settings.power is None:
                self.settings.power = 1000.0
            if self.color is None:
                self.color = Color("blue")
        elif self.operation == "Raster":
            if self.settings.raster_step == 0:
                self.settings.raster_step = 2
            if self.settings.speed is None:
                self.settings.speed = 150.0
            if self.settings.power is None:
                self.settings.power = 1000.0
            if self.color is None:
                self.color = Color("black")
        elif self.operation == "Image":
            if self.settings.speed is None:
                self.settings.speed = 150.0
            if self.settings.power is None:
                self.settings.power = 1000.0
            if self.color is None:
                self.color = Color("transparent")
        elif self.operation == "Dots":
            if self.settings.speed is None:
                self.settings.speed = 35.0
            if self.settings.power is None:
                self.settings.power = 1000.0
            if self.color is None:
                self.color = Color("transparent")
        else:
            if self.settings.speed is None:
                self.settings.speed = 10.0
            if self.settings.power is None:
                self.settings.power = 1000.0
            if self.color is None:
                self.color = Color("white")

    def __repr__(self):
        return "LaserOperation('%s', %s)" % (self.type, str(self._operation))

    def __str__(self):
        op = self.operation
        parts = list()
        if not self.output:
            parts.append("(Disabled)")
        if self.default:
            parts.append("✓")
        if self.settings.passes_custom and self.settings.passes != 1:
            parts.append("%dX" % self.settings.passes)
        if op is None:
            op = "Unknown"
        if self.operation == "Raster":
            op += str(self.settings.raster_step)
        parts.append(op)
        if op == "Dots":
            parts.append("%gms dwell" % self.settings.speed)
            return " ".join(parts)
        if self.settings.speed is not None:
            parts.append("%gmm/s" % self.settings.speed)
        if self.operation in ("Raster", "Image"):
            if self.settings.raster_swing:
                raster_dir = "-"
            else:
                raster_dir = "="
            if self.settings.raster_direction == 0:
                raster_dir += "T2B"
            elif self.settings.raster_direction == 1:
                raster_dir += "B2T"
            elif self.settings.raster_direction == 2:
                raster_dir += "R2L"
            elif self.settings.raster_direction == 3:
                raster_dir += "L2R"
            elif self.settings.raster_direction == 4:
                raster_dir += "X"
            else:
                raster_dir += "%d" % self.settings.raster_direction
            parts.append(raster_dir)
        if self.settings.power is not None:
            parts.append("%gppi" % self.settings.power)
        if self.operation in ("Raster", "Image"):
            if isinstance(self.settings.overscan, str):
                parts.append("±%s" % self.settings.overscan)
            else:
                parts.append("±%d" % self.settings.overscan)
        if (
            self.operation in ("Cut", "Engrave", "Raster")
            and not self.default
            and self.color is not None
        ):
            parts.append("%s" % self.color.hex)
        if self.settings.dratio_custom:
            parts.append("d:%g" % self.settings.dratio)
        if self.settings.acceleration_custom:
            parts.append("a:%d" % self.settings.acceleration)
        if self.settings.dot_length_custom:
            parts.append("dot: %d" % self.settings.dot_length)
        return " ".join(parts)

    def __copy__(self):
        return LaserOperation(self)

    def copy_children(self, obj):
        for element in obj.children:
            self.add(element.object, type="opnode")

    def deep_copy_children(self, obj):
        for element in obj.children:
            self.add(copy(element.object), type="elem")

    def time_estimate(self):
        if self.operation in ("Cut", "Engrave"):
            estimate = 0
            for e in self.children:
                e = e.object
                if isinstance(e, Shape):
                    try:
                        length = e.length(error=1e-2, min_depth=2)
                    except AttributeError:
                        length = 0
                    try:
                        estimate += length / (MILS_IN_MM * self.settings.speed)
                    except ZeroDivisionError:
                        estimate = float("inf")
            hours, remainder = divmod(estimate, 3600)
            minutes, seconds = divmod(remainder, 60)
            return "%s:%s:%s" % (
                int(hours),
                str(int(minutes)).zfill(2),
                str(int(seconds)).zfill(2),
            )
        elif self.operation in ("Raster", "Image"):
            estimate = 0
            for e in self.children:
                e = e.object
                if isinstance(e, SVGImage):
                    try:
                        step = e.raster_step
                    except AttributeError:
                        try:
                            step = int(e.values["raster_step"])
                        except (KeyError, ValueError):
                            step = 1
                    estimate += (e.image_width * e.image_height * step) / (
                        MILS_IN_MM * self.settings.speed
                    )
            hours, remainder = divmod(estimate, 3600)
            minutes, seconds = divmod(remainder, 60)
            return "%s:%s:%s" % (
                int(hours),
                str(int(minutes)).zfill(2),
                str(int(seconds)).zfill(2),
            )
        return "Unknown"

    def generate(self):
        if self.operation == "Dots":
            yield COMMAND_MODE_RAPID
            yield COMMAND_SET_ABSOLUTE
            for path_node in self.children:
                try:
                    obj = abs(path_node.object)
                    first = obj.first_point
                except (IndexError, AttributeError):
                    continue
                if first is None:
                    continue
                yield COMMAND_MOVE, first[0], first[1]
                yield COMMAND_WAIT, 4.000  # I don't know how long the move will take to finish.
                yield COMMAND_WAIT_FINISH
                yield COMMAND_LASER_ON  # This can't be sent early since these are timed operations.
                yield COMMAND_WAIT, (self.settings.speed / 1000.0)
                yield COMMAND_LASER_OFF

    def as_cutobjects(self, closed_distance=15, passes=1):
        """
        Generator of cutobjects for a particular operation.
        """
        settings = self.settings

        if self.operation in ("Cut", "Engrave"):
            for element in self.children:
                object_path = element.object
                if isinstance(object_path, SVGImage):
                    box = object_path.bbox()
                    path = Path(
                        Polygon(
                            (box[0], box[1]),
                            (box[0], box[3]),
                            (box[2], box[3]),
                            (box[2], box[1]),
                        )
                    )
                else:
                    # Is a shape or path.
                    if not isinstance(object_path, Path):
                        path = abs(Path(object_path))
                    else:
                        path = abs(object_path)
                    path.approximate_arcs_with_cubics()
                settings.line_color = path.stroke
                for subpath in path.as_subpaths():
                    sp = Path(subpath)
                    if len(sp) == 0:
                        continue
                    closed = (
                        isinstance(sp[-1], Close)
                        or abs(sp.z_point - sp.current_point) <= closed_distance
                    )
                    group = CutGroup(None, closed=closed, settings=settings)
                    group.path = Path(subpath)
                    group.original_op = self.operation
                    for seg in subpath:
                        if isinstance(seg, Move):
                            pass  # Move operations are ignored.
                        elif isinstance(seg, Close):
                            if seg.start != seg.end:
                                group.append(
                                    LineCut(
                                        seg.start,
                                        seg.end,
                                        settings=settings,
                                        passes=passes,
                                    )
                                )
                        elif isinstance(seg, Line):
                            if seg.start != seg.end:
                                group.append(
                                    LineCut(
                                        seg.start,
                                        seg.end,
                                        settings=settings,
                                        passes=passes,
                                    )
                                )
                        elif isinstance(seg, QuadraticBezier):
                            group.append(
                                QuadCut(
                                    seg.start,
                                    seg.control,
                                    seg.end,
                                    settings=settings,
                                    passes=passes,
                                )
                            )
                        elif isinstance(seg, CubicBezier):
                            group.append(
                                CubicCut(
                                    seg.start,
                                    seg.control1,
                                    seg.control2,
                                    seg.end,
                                    settings=settings,
                                    passes=passes,
                                )
                            )
                    for i, cut_obj in enumerate(group):
                        try:
                            cut_obj.next = group[i + 1]
                        except IndexError:
                            cut_obj.next = group[0]
                        cut_obj.previous = group[i - 1]
                    yield group
        elif self.operation == "Raster":
            step = settings.raster_step
            assert step > 0
            direction = settings.raster_direction
            for element in self.children:
                svg_image = element.object
                if not isinstance(svg_image, SVGImage):
                    continue

                matrix = svg_image.transform
                pil_image = svg_image.image
                pil_image, matrix = actualize(pil_image, matrix, step)
                box = (
                    matrix.value_trans_x(),
                    matrix.value_trans_y(),
                    matrix.value_trans_x() + pil_image.width * step,
                    matrix.value_trans_y() + pil_image.height * step,
                )
                path = Path(
                    Polygon(
                        (box[0], box[1]),
                        (box[0], box[3]),
                        (box[2], box[3]),
                        (box[2], box[1]),
                    )
                )
                cut = RasterCut(
                    pil_image,
                    matrix.value_trans_x(),
                    matrix.value_trans_y(),
                    settings=settings,
                    passes=passes,
                )
                cut.path = path
                cut.original_op = self.operation
                yield cut
                if direction == 4:
                    cut = RasterCut(
                        pil_image,
                        matrix.value_trans_x(),
                        matrix.value_trans_y(),
                        crosshatch=True,
                        settings=settings,
                        passes=passes,
                    )
                    cut.path = path
                    cut.original_op = self.operation
                    yield cut
        elif self.operation == "Image":
            for svg_image in self.children:
                svg_image = svg_image.object
                if not isinstance(svg_image, SVGImage):
                    continue
                settings = LaserSettings(self.settings)
                try:
                    settings.raster_step = int(svg_image.values["raster_step"])
                except KeyError:
                    # This overwrites any step that may have been defined in settings.
                    settings.raster_step = (
                        1  # If raster_step is not set image defaults to 1.
                    )
                if settings.raster_step <= 0:
                    settings.raster_step = 1
                try:
                    settings.raster_direction = int(
                        svg_image.values["raster_direction"]
                    )
                except KeyError:
                    pass
                step = settings.raster_step
                matrix = svg_image.transform
                pil_image = svg_image.image
                pil_image, matrix = actualize(pil_image, matrix, step)
                box = (
                    matrix.value_trans_x(),
                    matrix.value_trans_y(),
                    matrix.value_trans_x() + pil_image.width * step,
                    matrix.value_trans_y() + pil_image.height * step,
                )
                path = Path(
                    Polygon(
                        (box[0], box[1]),
                        (box[0], box[3]),
                        (box[2], box[3]),
                        (box[2], box[1]),
                    )
                )
                cut = RasterCut(
                    pil_image,
                    matrix.value_trans_x(),
                    matrix.value_trans_y(),
                    settings=settings,
                    passes=passes,
                )
                cut.path = path
                cut.original_op = self.operation
                yield cut

                if settings.raster_direction == 4:
                    cut = RasterCut(
                        pil_image,
                        matrix.value_trans_x(),
                        matrix.value_trans_y(),
                        crosshatch=True,
                        settings=settings,
                        passes=passes,
                    )
                    cut.path = path
                    cut.original_op = self.operation
                    yield cut


class CutNode(Node):
    """
    Node type "cutcode"
    Cutcode nodes store cutcode within the tree. When processing in a plan this should be converted to a normal cutcode
    object.
    """

    def __init__(self, data_object, **kwargs):
        super().__init__(data_object, type="cutcode", **kwargs)
        self.output = True
        self.operation = "Cutcode"

    def __repr__(self):
        return "CutNode('%s', %s, %s)" % (
            self.type,
            str(self.object),
            str(self._parent),
        )

    def __copy__(self):
        return CutNode(self.object)

    def __len__(self):
        return 1

    def as_cutobjects(self, closed_distance=15):
        yield from self.object


class CommandOperation(Node):
    """
    CommandOperation is a basic command operation. It contains nothing except a single command to be executed.

    Node type "cmdop"
    """

    def __init__(self, name, command, *args, **kwargs):
        super().__init__(type="cmdop")
        self.label = self.name = name
        self.command = command
        self.args = args
        self.output = True
        self.operation = "Command"

    def __repr__(self):
        return "CommandOperation('%s', '%s')" % (self.label, str(self.command))

    def __str__(self):
        parts = list()
        if not self.output:
            parts.append("(Disabled)")
        parts.append(self.name)
        return " ".join(parts)

    def __copy__(self):
        return CommandOperation(self.label, self.command, *self.args)

    def __len__(self):
        return 1

    def generate(self):
        yield (self.command,) + self.args


class LaserCodeNode(Node):
    """
    LaserCode is basic command operations. It contains nothing except a list of commands to be executed.

    Node type "lasercode"
    """

    def __init__(self, commands, **kwargs):
        super().__init__(commands, type="lasercode")
        if "name" in kwargs:
            self.name = kwargs["name"]
        else:
            self.name = "LaserCode"
        self.commands = commands
        self.output = True
        self.operation = "LaserCode"

    def __repr__(self):
        return "LaserCode('%s', '%s')" % (self.name, str(self.commands))

    def __str__(self):
        return "LaserCode: %s, %s commands" % (self.name, str(len(self.commands)))

    def __copy__(self):
        return LaserCodeNode(self.commands, name=self.name)

    def __len__(self):
        return len(self.commands)

    def generate(self):
        for cmd in self.commands:
            yield cmd


class RootNode(Node):
    """
    RootNode is one of the few directly declarable node-types and serves as the base type for all Node classes.

    The notifications are shallow. They refer *only* to the node in question, not to any children or parents.
    """

    def __init__(self, context):
        super().__init__(None)
        self._root = self
        self.set_label("Project")
        self.type = "root"
        self.context = context
        self.listeners = []

        self.bootstrap = {
            "op": LaserOperation,
            "cmdop": CommandOperation,
            "lasercode": LaserCodeNode,
            "group": GroupNode,
            "elem": ElemNode,
            "opnode": OpNode,
            "cutcode": CutNode,
        }
        self.add(type="branch ops", label="Operations")
        self.add(type="branch elems", label="Elements")

    def __repr__(self):
        return "RootNode(%s)" % (str(self.context))

    def listen(self, listener):
        self.listeners.append(listener)

    def unlisten(self, listener):
        self.listeners.remove(listener)

    def notify_created(self, node=None, **kwargs):
        if node is None:
            node = self
        for listen in self.listeners:
            if hasattr(listen, "node_created"):
                listen.node_created(node, **kwargs)

    def notify_destroyed(self, node=None, **kwargs):
        if node is None:
            node = self
        for listen in self.listeners:
            if hasattr(listen, "node_destroyed"):
                listen.node_destroyed(node, **kwargs)

    def notify_attached(self, node=None, **kwargs):
        if node is None:
            node = self
        for listen in self.listeners:
            if hasattr(listen, "node_attached"):
                listen.node_attached(node, **kwargs)

    def notify_detached(self, node=None, **kwargs):
        if node is None:
            node = self
        for listen in self.listeners:
            if hasattr(listen, "node_detached"):
                listen.node_detached(node, **kwargs)

    def notify_changed(self, node=None, **kwargs):
        if node is None:
            node = self
        for listen in self.listeners:
            if hasattr(listen, "node_changed"):
                listen.node_changed(node, **kwargs)

    def notify_selected(self, node=None, **kwargs):
        if node is None:
            node = self
        for listen in self.listeners:
            if hasattr(listen, "selected"):
                listen.selected(node, **kwargs)

    def notify_emphasized(self, node=None, **kwargs):
        if node is None:
            node = self
        for listen in self.listeners:
            if hasattr(listen, "emphasized"):
                listen.emphasized(node, **kwargs)

    def notify_targeted(self, node=None, **kwargs):
        if node is None:
            node = self
        for listen in self.listeners:
            if hasattr(listen, "targeted"):
                listen.targeted(node, **kwargs)

    def notify_highlighted(self, node=None, **kwargs):
        if node is None:
            node = self
        for listen in self.listeners:
            if hasattr(listen, "highlighted"):
                listen.highlighted(node, **kwargs)

    def notify_modified(self, node=None, **kwargs):
        """
        Notifies any listeners that a value in the tree has been changed such that the matrix or other property
        values have changed. But that the underlying data object itself remains intact.
        @param node: node that was modified.
        @param kwargs:
        @return:
        """
        if node is None:
            node = self
        self._bounds = None
        for listen in self.listeners:
            if hasattr(listen, "modified"):
                listen.modified(node, **kwargs)

    def notify_altered(self, node=None, **kwargs):
        """
        Notifies any listeners that a value in the tree has had it's underlying data fundamentally changed and while
        this may not be reflected by the properties any assumptions about the content of this node are no longer
        valid.

        @param node:
        @param kwargs:
        @return:
        """
        if node is None:
            node = self
        for listen in self.listeners:
            if hasattr(listen, "altered"):
                listen.altered(node, **kwargs)

    def notify_expand(self, node=None, **kwargs):
        if node is None:
            node = self
        for listen in self.listeners:
            if hasattr(listen, "expand"):
                listen.expand(node, **kwargs)

    def notify_collapse(self, node=None, **kwargs):
        if node is None:
            node = self
        for listen in self.listeners:
            if hasattr(listen, "collapse"):
                listen.collapse(node, **kwargs)

    def notify_reorder(self, node=None, **kwargs):
        if node is None:
            node = self
        for listen in self.listeners:
            if hasattr(listen, "reorder"):
                listen.reorder(node, **kwargs)

    def notify_update(self, node=None, **kwargs):
        if node is None:
            node = self
        for listen in self.listeners:
            if hasattr(listen, "update"):
                listen.update(node, **kwargs)

    def notify_focus(self, node=None, **kwargs):
        if node is None:
            node = self
        for listen in self.listeners:
            if hasattr(listen, "focus"):
                listen.focus(node, **kwargs)


class Elemental(Service):
    """
    The elemental service is governs all the interactions with the various elements,
    operations, and filenodes. Handling structure change and selection, emphasis, and
    highlighting changes. The goal of this module is to make sure that the life cycle
    of the elements is strictly enforced. For example, every element that is removed
    must have had the .cache deleted. And anything selecting an element must propagate
    that information out to inform other interested modules.
    """

    def __init__(self, kernel, index=None, *args, **kwargs):
        Service.__init__(
            self, kernel, "elements" if index is None else "elements%d" % index
        )
        self._clipboard = {}
        self._clipboard_default = "0"

        self.note = None
        self._emphasized_bounds = None
        self._emphasized_bounds_dirty = True
        self._tree = RootNode(self)

        self.setting(bool, "classify_reverse", False)
        self.setting(bool, "legacy_classification", False)
        self.setting(bool, "auto_note", True)
        self.setting(bool, "uniform_svg", False)
        self.setting(float, "svg_ppi", 96.0)
        self.setting(bool, "operation_default_empty", True)

        self._init_commands(kernel)
        self._init_tree(kernel)
        self.load_persistent_operations("previous")

        ops = list(self.ops())
        if not len(ops) and self.operation_default_empty:
            self.load_default()

    def _init_commands(self, kernel):

        _ = kernel.translation


        @self.console_argument("filename")
        @self.console_command(
            "load",
            help=_("loads file from working directory"),
            input_type=None,
            output_type="file",
        )
        def load(channel, _, filename=None, **kwargs):
            import os

            if filename is None:
                channel(_("No file specified."))
                return
            new_file = os.path.join(self.kernel.current_directory, filename)
            if not os.path.exists(new_file):
                channel(_("No such file."))
                return
            try:
                self.load(new_file)
            except AttributeError:
                raise SyntaxError(_("Loading files was not defined"))
            channel(_("loading..."))
            return "file", new_file


        # ==========
        # OPERATION BASE
        # ==========
<<<<<<< HEAD
        @self.console_command("operations", help=_("Show information about operations"))
        def element(**kwgs):
            self(".operation* list\n")
=======
        @context.console_command(
            "operations", help=_("Show information about operations")
        )
        def element(**kwargs):
            context(".operation* list\n")
>>>>>>> 9bb40cd7

        @self.console_command(
            "operation.*", help=_("operation.*: selected operations"), output_type="ops"
        )
        def operation(**kwargs):
            return "ops", list(self.ops(emphasized=True))

        @self.console_command(
            "operation*", help=_("operation*: all operations"), output_type="ops"
        )
        def operation(**kwargs):
            return "ops", list(self.ops())

        @self.console_command(
            "operation~",
            help=_("operation~: non selected operations."),
            output_type="ops",
        )
        def operation(**kwargs):
            return "ops", list(self.ops(emphasized=False))

        @self.console_command(
            "operation", help=_("operation: selected operations."), output_type="ops"
        )
        def operation(**kwargs):
            return "ops", list(self.ops(emphasized=True))

        @self.console_command(
            r"operation([0-9]+,?)+",
            help=_("operation0,2: operation #0 and #2"),
            regex=True,
            output_type="ops",
        )
        def operation(command, channel, _, **kwargs):
            arg = command[9:]
            op_values = []
            for value in arg.split(","):
                try:
                    value = int(value)
                except ValueError:
                    continue
                try:
                    op = self.get_op(value)
                    op_values.append(op)
                except IndexError:
                    channel(_("index %d out of range") % value)
            return "ops", op_values

        # ==========
        # OPERATION SUBCOMMANDS
        # ==========

        @self.console_argument("name", help=_("Name to save the operation under"))
        @self.console_command(
            "save",
            help=_("Save current operations to persistent settings"),
            input_type="ops",
            output_type="ops",
        )
        def save_operations(command, channel, _, data=None, name=None, **kwargs):
            if name is None:
                raise SyntaxError
            if "/" in name:
                raise SyntaxError
            self.save_persistent_operations(name)
            return "ops", list(self.ops())

        @self.console_argument("name", help=_("Name to load the operation from"))
        @self.console_command(
            "load",
            help=_("Load operations from persistent settings"),
            input_type="ops",
            output_type="ops",
        )
        def load_operations(name=None, **kwargs):
            if name is None:
                raise SyntaxError
            if "/" in name:
                raise SyntaxError
            self.load_persistent_operations(name)
            return "ops", list(self.ops())

        @self.console_command(
            "select",
            help=_("Set these values as the selection."),
            input_type="ops",
            output_type="ops",
        )
        def operation_select(data=None, **kwargs):
            self.set_emphasis(data)
            return "ops", data

        @self.console_command(
            "select+",
            help=_("Add the input to the selection"),
            input_type="ops",
            output_type="ops",
        )
        def operation_select_plus(data=None, **kwargs):
            ops = list(self.ops(emphasized=True))
            ops.extend(data)
            self.set_emphasis(ops)
            return "ops", ops

        @self.console_command(
            "select-",
            help=_("Remove the input data from the selection"),
            input_type="ops",
            output_type="ops",
        )
        def operation_select_minus(data=None, **kwargs):
            ops = list(self.ops(emphasized=True))
            for e in data:
                try:
                    ops.remove(e)
                except ValueError:
                    pass
            self.set_emphasis(ops)
            return "ops", ops

        @self.console_command(
            "select^",
            help=_("Toggle the input data in the selection"),
            input_type="ops",
            output_type="ops",
        )
        def operation_select_xor(data=None, **kwargs):
            ops = list(self.ops(emphasized=True))
            for e in data:
                try:
                    ops.remove(e)
                except ValueError:
                    ops.append(e)
            self.set_emphasis(ops)
            return "ops", ops

        @self.console_argument("start", type=int, help=_("operation start"))
        @self.console_argument("end", type=int, help=_("operation end"))
        @self.console_argument("step", type=int, help=_("operation step"))
        @self.console_command(
            "range",
            help=_("Subset existing selection by begin and end indices and step"),
            input_type="ops",
            output_type="ops",
        )
        def operation_select_range(data=None, start=None, end=None, step=1, **kwargs):
            subops = list()
            for e in range(start, end, step):
                try:
                    subops.append(data[e])
                except IndexError:
                    pass
            self.set_emphasis(subops)
            return "ops", subops

        @self.console_argument("filter", type=str, help=_("Filter to apply"))
        @self.console_command(
            "filter",
            help=_("Filter data by given value"),
            input_type="ops",
            output_type="ops",
        )
        def operation_filter(channel=None, data=None, filter=None, **kwargs):
            """
            Apply a filter string to a filter particular operations from the current data.
            Operations are evaluated in an infix prioritized stack format without spaces.
            Qualified values are speed, power, step, acceleration, passes, color, op, overscan, len
            Valid operators are >, >=, <, <=, =, ==, +, -, *, /, &, &&, |, and ||
            eg. filter speed>=10, filter speed=5+5, filter speed>power/10, filter speed==2*4+2
            eg. filter engrave=op&speed=35|cut=op&speed=10
            eg. filter len=0
            """
            subops = list()
            _filter_parse = [
                ("SKIP", r"[ ,\t\n\x09\x0A\x0C\x0D]+"),
                ("OP20", r"(\*|/)"),
                ("OP15", r"(\+|-)"),
                ("OP11", r"(<=|>=|==|!=)"),
                ("OP10", r"(<|>|=)"),
                ("OP5", r"(&&)"),
                ("OP4", r"(&)"),
                ("OP3", r"(\|\|)"),
                ("OP2", r"(\|)"),
                ("NUM", r"([-+]?[0-9]*\.?[0-9]+(?:[eE][-+]?[0-9]+)?)"),
                (
                    "COLOR",
                    r"(#[0123456789abcdefABCDEF]{6}|#[0123456789abcdefABCDEF]{3})",
                ),
                (
                    "TYPE",
                    r"(raster|image|cut|engrave|dots|unknown|command|cutcode|lasercode)",
                ),
                (
                    "VAL",
                    r"(speed|power|step|acceleration|passes|color|op|overscan|len)",
                ),
            ]
            filter_re = re.compile(
                "|".join("(?P<%s>%s)" % pair for pair in _filter_parse)
            )
            operator = list()
            operand = list()

            def filter_parser(text: str):
                pos = 0
                limit = len(text)
                while pos < limit:
                    match = filter_re.match(text, pos)
                    if match is None:
                        break  # No more matches.
                    kind = match.lastgroup
                    start = pos
                    pos = match.end()
                    if kind == "SKIP":
                        continue
                    value = match.group()
                    yield kind, value, start, pos

            def solve_to(order: int):
                try:
                    while len(operator) and operator[0][0] >= order:
                        _p, op = operator.pop()
                        v2 = operand.pop()
                        v1 = operand.pop()
                        try:
                            if op == "==" or op == "=":
                                operand.append(v1 == v2)
                            elif op == "!=":
                                operand.append(v1 != v2)
                            elif op == ">":
                                operand.append(v1 > v2)
                            elif op == "<":
                                operand.append(v1 < v2)
                            elif op == "<=":
                                operand.append(v1 <= v2)
                            elif op == ">=":
                                operand.append(v1 >= v2)
                            elif op == "&&" or op == "&":
                                operand.append(v1 and v2)
                            elif op == "||" or op == "|":
                                operand.append(v1 or v2)
                            elif op == "*":
                                operand.append(v1 * v2)
                            elif op == "/":
                                operand.append(v1 / v2)
                            elif op == "+":
                                operand.append(v1 + v2)
                            elif op == "-":
                                operand.append(v1 - v2)
                        except TypeError:
                            raise SyntaxError("Cannot evaluate expression")
                        except ZeroDivisionError:
                            operand.append(float("inf"))
                except IndexError:
                    pass

            for e in data:
                for kind, value, start, pos in filter_parser(filter):
                    if kind == "COLOR":
                        operand.append(Color(value))
                    elif kind == "VAL":
                        if value == "step":
                            operand.append(e.settings.raster_step)
                        elif value == "color":
                            operand.append(e.color)
                        elif value == "op":
                            operand.append(e.operation.lower())
                        elif value == "len":
                            operand.append(len(e.children))
                        else:
                            operand.append(getattr(e.settings, value))

                    elif kind == "NUM":
                        operand.append(float(value))
                    elif kind == "TYPE":
                        operand.append(value)
                    elif kind.startswith("OP"):
                        prec = int(kind[2:])
                        solve_to(prec)
                        operator.append((prec, value))
                solve_to(0)
                if len(operand) == 1:
                    if operand.pop():
                        subops.append(e)
                else:
                    raise SyntaxError(_("Filter parse failed"))

            self.set_emphasis(subops)
            return "ops", subops

        @self.console_command(
            "list",
            help=_("Show information about the chained data"),
            input_type="ops",
            output_type="ops",
        )
        def operation_list(channel, _, data=None, **kwargs):
            channel("----------")
            channel(_("Operations:"))
            index_ops = list(self.ops())
            for op_obj in data:
                i = index_ops.index(op_obj)
                select_piece = "*" if op_obj.emphasized else " "
                name = "%s %d: %s" % (select_piece, i, str(op_obj))
                channel(name)
                if isinstance(op_obj, list):
                    for q, oe in enumerate(op_obj):
                        stroke_piece = (
                            "None"
                            if (not hasattr(oe, "stroke") or oe.stroke) is None
                            else oe.stroke.hex
                        )
                        fill_piece = (
                            "None"
                            if (not hasattr(oe, "stroke") or oe.fill) is None
                            else oe.fill.hex
                        )
                        ident_piece = str(oe.id)
                        name = "%s%d: %s-%s s:%s f:%s" % (
                            "".ljust(5),
                            q,
                            str(type(oe).__name__),
                            ident_piece,
                            stroke_piece,
                            fill_piece,
                        )
                        channel(name)
            channel("----------")

        @self.console_option("color", "c", type=Color)
        @self.console_option("default", "d", type=bool)
        @self.console_option("speed", "s", type=float)
        @self.console_option("power", "p", type=float)
        @self.console_option("step", "S", type=int)
        @self.console_option("overscan", "o", type=Length)
        @self.console_option("passes", "x", type=int)
        @self.console_command(
            ("cut", "engrave", "raster", "imageop", "dots"),
            help=_(
                "<cut/engrave/raster/imageop/dots> - group the elements into this operation"
            ),
            input_type=(None, "elements"),
            output_type="ops",
        )
        def makeop(
            command,
            data=None,
            color=None,
            default=None,
            speed=None,
            power=None,
            step=None,
            overscan=None,
            passes=None,
            **kwargs
        ):
            op = LaserOperation()
            if color is not None:
                op.color = color
            if default is not None:
                op.default = default
            if speed is not None:
                op.settings.speed = speed
            if power is not None:
                op.settings.power = power
            if passes is not None:
                op.settings.passes_custom = True
                op.settings.passes = passes
            if step is not None:
                op.settings.raster_step = step
            if overscan is not None:
                op.settings.overscan = int(
                    overscan.value(ppi=1000.0, relative_length=self.device.bedwidth)
                )
            if command == "cut":
                op.operation = "Cut"
            elif command == "engrave":
                op.operation = "Engrave"
            elif command == "raster":
                op.operation = "Raster"
            elif command == "imageop":
                op.operation = "Image"
            elif command == "dots":
                op.operation = "Dots"
            self.add_op(op)
            if data is not None:
                for item in data:
                    op.add(item, type="opnode")
            return "ops", [op]

        @self.console_argument("step_size", type=int, help=_("raster step size"))
        @self.console_command(
            "step", help=_("step <raster-step-size>"), input_type="ops"
        )
        def op_step(command, channel, _, data, step_size=None, **kwrgs):
            if step_size is None:
                found = False
                for op in data:
                    if op.operation in ("Raster", "Image"):
                        step = op.settings.raster_step
                        channel(_("Step for %s is currently: %d") % (str(op), step))
                        found = True
                if not found:
                    channel(_("No raster operations selected."))
                return
            for op in data:
                if op.operation in ("Raster", "Image"):
                    op.settings.raster_step = step_size
                    op.notify_update()
            return "ops", data


        @self.console_option(
            "difference",
            "d",
            type=bool,
            action="store_true",
            help=_("Change speed by this amount."),
        )
        @self.console_argument("speed", type=str, help=_("operation speed in mm/s"))
        @self.console_command(
            "speed", help=_("speed <speed>"), input_type="ops", output_type="ops"
        )
        def op_speed(command, channel, _, speed=None, difference=None, data=None, **kwrgs):
            if speed is None:
                for op in data:
                    old_speed = op.settings.speed
                    channel(_("Speed for '%s' is currently: %f") % (str(op), old_speed))
                return
            if speed.endswith("%"):
                speed = speed[:-1]
                percent = True
            else:
                percent = False

            try:
                new_speed = float(speed)
            except ValueError:
                channel(_("Not a valid speed or percent."))
                return

            for op in data:
                old_speed = op.settings.speed
                if percent and difference:
                    s = old_speed + old_speed * (new_speed / 100.0)
                elif difference:
                    s = old_speed + new_speed
                elif percent:
                    s = old_speed * (new_speed / 100.0)
                else:
                    s = new_speed
                op.settings.speed = s
                channel(
                    _("Speed for '%s' updated %f -> %f") % (str(op), old_speed, new_speed)
                )
                op.notify_update()
            return "ops", data

        @self.console_argument(
            "power", type=int, help=_("power in pulses per inch (ppi, 1000=max)")
        )
        @self.console_command(
            "power", help=_("power <ppi>"), input_type="ops", output_type="ops"
        )
        def op_power(command, channel, _, power=None, data=None, **kwrgs):
            if power is None:
                for op in data:
                    old_ppi = op.settings.power
                    channel(_("Power for '%s' is currently: %d") % (str(op), old_ppi))
                return
            for op in data:
                old_ppi = op.settings.power
                op.settings.power = power
                channel(
                    _("Power for '%s' updated %d -> %d") % (str(op), old_ppi, power)
                )
                op.notify_update()
            return "ops", data

        @self.console_argument("passes", type=int, help=_("Set operation passes"))
        @self.console_command(
            "passes", help=_("passes <passes>"), input_type="ops", output_type="ops"
        )
        def op_passes(command, channel, _, passes=None, data=None, **kwrgs):
            if passes is None:
                for op in data:
                    old_passes = op.settings.passes
                    channel(
                        _("Passes for '%s' is currently: %d") % (str(op), old_passes)
                    )
                return
            for op in data:
                old_passes = op.settings.passes
                op.settings.passes = passes
                if passes >= 1:
                    op.settings.passes_custom = True
                channel(
                    _("Passes for '%s' updated %d -> %d")
                    % (str(op), old_passes, passes)
                )
                op.notify_update()
            return "ops", data

        @self.console_command(
            "disable",
            help=_("Disable the given operations"),
            input_type="ops",
            output_type="ops",
        )
        def op_disable(command, channel, _, data=None, **kwrgs):
            for op in data:
                op.output = False
                channel(_("Operation '%s' disabled.") % str(op))
                op.notify_update()
            return "ops", data

        @self.console_command(
            "enable",
            help=_("Enable the given operations"),
            input_type="ops",
            output_type="ops",
        )
        def op_enable(command, channel, _, data=None, **kwrgs):
            for op in data:
                op.output = True
                channel(_("Operation '%s' enabled.") % str(op))
                op.notify_update()
            return "ops", data

        # ==========
        # ELEMENT/OPERATION SUBCOMMANDS
        # ==========
        @self.console_command(
            "copy",
            help=_("Duplicate elements"),
            input_type=("elements", "ops"),
            output_type=("elements", "ops"),
        )
        def e_copy(data=None, data_type=None, **kwargs):
            add_elem = list(map(copy, data))
            if data_type == "ops":
                self.add_ops(add_elem)
            else:
                self.add_elems(add_elem)
            return data_type, add_elem

        @self.console_command(
            "delete", help=_("Delete elements"), input_type=("elements", "ops")
        )
        def e_delete(command, channel, _, data=None, data_type=None, **kwargs):
            channel(_("Deleting…"))
            if data_type == "elements":
                self.remove_elements(data)
            else:
                self.remove_operations(data)
            self.signal("tree_changed")

        # ==========
        # ELEMENT BASE
        # ==========

        @self.console_command(
            "elements",
            help=_("Show information about elements"),
        )
<<<<<<< HEAD
        def element(**kwgs):
            self(".element* list\n")
=======
        def element(**kwargs):
            context(".element* list\n")
>>>>>>> 9bb40cd7

        @self.console_command(
            "element*",
            help=_("element*, all elements"),
            output_type="elements",
        )
        def element_star(**kwargs):
            return "elements", list(self.elems())

        @self.console_command(
            "element~",
            help=_("element~, all non-selected elements"),
            output_type="elements",
        )
        def element_not(**kwargs):
            return "elements", list(self.elems(emphasized=False))

        @self.console_command(
            "element",
            help=_("element, selected elements"),
            output_type="elements",
        )
        def element_base(**kwargs):
            return "elements", list(self.elems(emphasized=True))

        @self.console_command(
            r"element([0-9]+,?)+",
            help=_("element0,3,4,5: chain a list of specific elements"),
            regex=True,
            output_type="elements",
        )
        def element_chain(command, channel, _, **kwargs):
            arg = command[7:]
            elements_list = []
            for value in arg.split(","):
                try:
                    value = int(value)
                except ValueError:
                    continue
                try:
                    e = self.get_elem(value)
                    elements_list.append(e)
                except IndexError:
                    channel(_("index %d out of range") % value)
            return "elements", elements_list

        # ==========
        # ELEMENT SUBCOMMANDS
        # ==========

        @self.console_argument("step_size", type=int, help=_("element step size"))
        @self.console_command(
            "step",
            help=_("step <element step-size>"),
            input_type="elements",
            output_type="elements",
        )
        def step_command(command, channel, _, data, step_size=None, **kwrgs):
            if step_size is None:
                found = False
                for element in data:
                    if isinstance(element, SVGImage):
                        try:
                            step = element.values["raster_step"]
                        except KeyError:
                            step = 1
                        channel(
                            _("Image step for %s is currently: %s")
                            % (str(element), step)
                        )
                        found = True
                if not found:
                    channel(_("No image element selected."))
                return
            for element in data:
                element.values["raster_step"] = str(step_size)
                m = element.transform
                tx = m.e
                ty = m.f
                element.transform = Matrix.scale(float(step_size), float(step_size))
                element.transform.post_translate(tx, ty)
                if hasattr(element, "node"):
                    element.node.modified()
                self.signal("element_property_reload", element)
            return ("elements",)

        @self.console_command(
            "select",
            help=_("Set these values as the selection."),
            input_type="elements",
            output_type="elements",
        )
        def element_select_base(data=None, **kwargs):
            self.set_emphasis(data)
            return "elements", data

        @self.console_command(
            "select+",
            help=_("Add the input to the selection"),
            input_type="elements",
            output_type="elements",
        )
        def element_select_plus(data=None, **kwargs):
            elems = list(self.elems(emphasized=True))
            elems.extend(data)
            self.set_emphasis(elems)
            return "elements", elems

        @self.console_command(
            "select-",
            help=_("Remove the input data from the selection"),
            input_type="elements",
            output_type="elements",
        )
        def element_select_minus(data=None, **kwargs):
            elems = list(self.elems(emphasized=True))
            for e in data:
                try:
                    elems.remove(e)
                except ValueError:
                    pass
            self.set_emphasis(elems)
            return "elements", elems

        @self.console_command(
            "select^",
            help=_("Toggle the input data in the selection"),
            input_type="elements",
            output_type="elements",
        )
        def element_select_xor(data=None, **kwargs):
            elems = list(self.elems(emphasized=True))
            for e in data:
                try:
                    elems.remove(e)
                except ValueError:
                    elems.append(e)
            self.set_emphasis(elems)
            return "elements", elems

        @self.console_command(
            "list",
            help=_("Show information about the chained data"),
            input_type="elements",
            output_type="elements",
        )
        def element_list(command, channel, _, data=None, **kwargs):
            channel("----------")
            channel(_("Graphical Elements:"))
            index_list = list(self.elems())
            for e in data:
                i = index_list.index(e)
                name = str(e)
                if len(name) > 50:
                    name = name[:50] + "…"
                if e.node.emphasized:
                    channel("%d: * %s" % (i, name))
                else:
                    channel("%d: %s" % (i, name))
            channel("----------")
            return "elements", data

        @self.console_argument("start", type=int, help=_("elements start"))
        @self.console_argument("end", type=int, help=_("elements end"))
        @self.console_argument("step", type=int, help=_("elements step"))
        @self.console_command(
            "range",
            help=_("Subset selection by begin & end indices and step"),
            input_type="elements",
            output_type="elements",
        )
        def element_select_range(data=None, start=None, end=None, step=1, **kwargs):
            subelem = list()
            for e in range(start, end, step):
                try:
                    subelem.append(data[e])
                except IndexError:
                    pass
            self.set_emphasis(subelem)
            return "elements", subelem

        @self.console_command(
            "merge",
            help=_("merge elements"),
            input_type="elements",
            output_type="elements",
        )
        def element_merge(data=None, **kwargs):
            super_element = Path()
            for e in data:
                if not isinstance(e, Shape):
                    continue
                if super_element.stroke is None:
                    super_element.stroke = e.stroke
                if super_element.fill is None:
                    super_element.fill = e.fill
                super_element += abs(e)
            self.remove_elements(data)
            self.add_elem(super_element).emphasized = True
            self.classify([super_element])
            return "elements", [super_element]

        @self.console_command(
            "subpath",
            help=_("break elements"),
            input_type="elements",
            output_type="elements",
        )
        def element_subpath(data=None, **kwargs):
            if not isinstance(data, list):
                data = list(data)
            elements_nodes = []
            elements = []
            for e in data:
                node = e.node
                group_node = node.replace_node(type="group", label=node.label)
                if isinstance(e, Shape) and not isinstance(e, Path):
                    e = Path(e)
                elif isinstance(e, SVGText):
                    continue
                p = abs(e)
                for subpath in p.as_subpaths():
                    subelement = Path(subpath)
                    elements.append(subelement)
                    group_node.add(subelement, type="elem")
                elements_nodes.append(group_node)
                self.classify(elements)
            return "elements", elements_nodes

        # ==========
        # ALIGN SUBTYPE
        # Align consist of top level node objects that can be manipulated within the scene.
        # ==========

        @self.console_command(
            "align",
            help=_("align selected elements"),
            input_type=("elements", None),
            output_type="align",
        )
        def subtype_align(command, channel, _, data=None, remainder=None, **kwargs):
            if not remainder:
                channel(
                    "top\nbottom\nleft\nright\ncenter\ncenterh\ncenterv\nspaceh\nspacev\n"
                    "<any valid svg:Preserve Aspect Ratio, eg xminymin>"
                )
                return
            if data is None:
                data = list(self.elems(emphasized=True))

            # Element conversion.
            d = list()
            elem_branch = self.elem_branch
            for elem in data:
                node = elem.node
                while node.parent and node.parent is not elem_branch:
                    node = node.parent
                if node not in d:
                    d.append(node)
            data = d
            return "align", data

        @self.console_command(
            "top",
            help=_("align elements at top"),
            input_type="align",
            output_type="align",
        )
        def subtype_align(command, channel, _, data=None, **kwargs):
            boundary_points = []
            for node in data:
                boundary_points.append(node.bounds)
            if not len(boundary_points):
                return
            top_edge = min([e[1] for e in boundary_points])
            for node in data:
                subbox = node.bounds
                top = subbox[1] - top_edge
                matrix = "translate(0, %f)" % -top
                if top != 0:
                    for q in node.flat(types="elem"):
                        obj = q.object
                        if obj is not None:
                            obj *= matrix
                        q.modified()
            return "align", data

        @self.console_command(
            "bottom",
            help=_("align elements at bottom"),
            input_type="align",
            output_type="align",
        )
        def subtype_align(command, channel, _, data=None, **kwargs):
            boundary_points = []
            for node in data:
                boundary_points.append(node.bounds)
            if not len(boundary_points):
                return
            bottom_edge = max([e[3] for e in boundary_points])
            for node in data:
                subbox = node.bounds
                bottom = subbox[3] - bottom_edge
                matrix = "translate(0, %f)" % -bottom
                if bottom != 0:
                    for q in node.flat(types="elem"):
                        obj = q.object
                        if obj is not None:
                            obj *= matrix
                        q.modified()
            return "align", data

        @self.console_command(
            "left",
            help=_("align elements at left"),
            input_type="align",
            output_type="align",
        )
        def subtype_align(command, channel, _, data=None, **kwargs):
            boundary_points = []
            for node in data:
                boundary_points.append(node.bounds)
            if not len(boundary_points):
                return
            left_edge = min([e[0] for e in boundary_points])
            for node in data:
                subbox = node.bounds
                left = subbox[0] - left_edge
                matrix = "translate(%f, 0)" % -left
                if left != 0:
                    for q in node.flat(types="elem"):
                        obj = q.object
                        if obj is not None:
                            obj *= matrix
                        q.modified()
            return "align", data

        @self.console_command(
            "right",
            help=_("align elements at right"),
            input_type="align",
            output_type="align",
        )
        def subtype_align(command, channel, _, data=None, **kwargs):
            boundary_points = []
            for node in data:
                boundary_points.append(node.bounds)
            if not len(boundary_points):
                return
            right_edge = max([e[2] for e in boundary_points])
            for node in data:
                subbox = node.bounds
                right = subbox[2] - right_edge
                matrix = "translate(%f, 0)" % -right
                if right != 0:
                    for q in node.flat(types="elem"):
                        obj = q.object
                        if obj is not None:
                            obj *= matrix
                        q.modified()
            return "align", data

        @self.console_command(
            "center",
            help=_("align elements at center"),
            input_type="align",
            output_type="align",
        )
        def subtype_align(command, channel, _, data=None, **kwargs):
            boundary_points = []
            for node in data:
                boundary_points.append(node.bounds)
            if not len(boundary_points):
                return
            left_edge = min([e[0] for e in boundary_points])
            top_edge = min([e[1] for e in boundary_points])
            right_edge = max([e[2] for e in boundary_points])
            bottom_edge = max([e[3] for e in boundary_points])
            for node in data:
                subbox = node.bounds
                dx = (subbox[0] + subbox[2] - left_edge - right_edge) / 2.0
                dy = (subbox[1] + subbox[3] - top_edge - bottom_edge) / 2.0
                matrix = "translate(%f, %f)" % (-dx, -dy)
                for q in node.flat(types="elem"):
                    obj = q.object
                    if obj is not None:
                        obj *= matrix
                    q.modified()
            return "align", data

        @self.console_command(
            "centerv",
            help=_("align elements at center vertical"),
            input_type="align",
            output_type="align",
        )
        def subtype_align(command, channel, _, data=None, **kwargs):
            boundary_points = []
            for node in data:
                boundary_points.append(node.bounds)
            if not len(boundary_points):
                return
            left_edge = min([e[0] for e in boundary_points])
            right_edge = max([e[2] for e in boundary_points])
            for node in data:
                subbox = node.bounds
                dx = (subbox[0] + subbox[2] - left_edge - right_edge) / 2.0
                matrix = "translate(%f, 0)" % -dx
                for q in node.flat(types="elem"):
                    obj = q.object
                    if obj is not None:
                        obj *= matrix
                    q.modified()
            return "align", data

        @self.console_command(
            "centerh",
            help=_("align elements at center horizontal"),
            input_type="align",
            output_type="align",
        )
        def subtype_align(command, channel, _, data=None, **kwargs):
            boundary_points = []
            for node in data:
                boundary_points.append(node.bounds)
            if not len(boundary_points):
                return
            top_edge = min([e[1] for e in boundary_points])
            bottom_edge = max([e[3] for e in boundary_points])
            for node in data:
                subbox = node.bounds
                dy = (subbox[1] + subbox[3] - top_edge - bottom_edge) / 2.0
                matrix = "translate(0, %f)" % -dy
                for q in node.flat(types="elem"):
                    obj = q.object
                    if obj is not None:
                        obj *= matrix
                    q.modified()
            return "align", data

        @self.console_command(
            "spaceh",
            help=_("align elements across horizontal space"),
            input_type="align",
            output_type="align",
        )
        def subtype_align(command, channel, _, data=None, **kwargs):
            boundary_points = []
            for node in data:
                boundary_points.append(node.bounds)
            if not len(boundary_points):
                return
            if len(data) <= 2:  # Cannot distribute 2 or fewer items.
                return "align", data
            left_edge = min([e[0] for e in boundary_points])
            right_edge = max([e[2] for e in boundary_points])
            dim_total = right_edge - left_edge
            dim_available = dim_total
            for node in data:
                bounds = node.bounds
                dim_available -= bounds[2] - bounds[0]
            distributed_distance = dim_available / (len(data) - 1)
            data.sort(key=lambda n: n.bounds[0])  # sort by left edge
            dim_pos = left_edge
            for node in data:
                subbox = node.bounds
                delta = subbox[0] - dim_pos
                matrix = "translate(%f, 0)" % -delta
                if delta != 0:
                    for q in node.flat(types="elem"):
                        obj = q.object
                        if obj is not None:
                            obj *= matrix
                        q.modified()
                dim_pos += subbox[2] - subbox[0] + distributed_distance
            return "align", data

        @self.console_command(
            "spacev",
            help=_("align elements down vertical space"),
            input_type="align",
            output_type="align",
        )
        def subtype_align(command, channel, _, data=None, **kwargs):
            boundary_points = []
            for node in data:
                boundary_points.append(node.bounds)
            if not len(boundary_points):
                return
            if len(data) <= 2:  # Cannot distribute 2 or fewer items.
                return "align", data
            top_edge = min([e[1] for e in boundary_points])
            bottom_edge = max([e[3] for e in boundary_points])
            dim_total = bottom_edge - top_edge
            dim_available = dim_total
            for node in data:
                bounds = node.bounds
                dim_available -= bounds[3] - bounds[1]
            distributed_distance = dim_available / (len(data) - 1)
            data.sort(key=lambda n: n.bounds[1])  # sort by top edge
            dim_pos = top_edge
            for node in data:
                subbox = node.bounds
                delta = subbox[1] - dim_pos
                matrix = "translate(0, %f)" % -delta
                if delta != 0:
                    for q in node.flat(types="elem"):
                        obj = q.object
                        if obj is not None:
                            obj *= matrix
                        q.modified()
                dim_pos += subbox[3] - subbox[1] + distributed_distance
            return "align", data

        @self.console_command(
            "bedcenter",
            help=_("align elements to bedcenter"),
            input_type="align",
            output_type="align",
        )
        def subtype_align(command, channel, _, data=None, **kwargs):
            boundary_points = []
            for node in data:
                boundary_points.append(node.bounds)
            if not len(boundary_points):
                return
            left_edge = min([e[0] for e in boundary_points])
            top_edge = min([e[1] for e in boundary_points])
            right_edge = max([e[2] for e in boundary_points])
            bottom_edge = max([e[3] for e in boundary_points])
            for node in data:
                bw = self.device.bedwidth
                bh = self.device.bedheight
                dx = (bw - left_edge - right_edge) / 2.0
                dy = (bh - top_edge - bottom_edge) / 2.0
                matrix = "translate(%f, %f)" % (dx, dy)
                for q in node.flat(types="elem"):
                    obj = q.object
                    if obj is not None:
                        obj *= matrix
                    q.modified()
            self.signal("tree_changed")
            return "align", data

        @self.console_argument(
            "preserve_aspect_ratio",
            type=str,
            default="none",
            help="preserve aspect ratio value",
        )
        @self.console_command(
            "view",
            help=_("align elements within viewbox"),
            input_type="align",
            output_type="align",
        )
        def subtype_align(
            command, channel, _, data=None, preserve_aspect_ratio="none", **kwargs
        ):
            """
            Align the elements to within the bed according to SVG Viewbox rules. The following aspect ratios
            are valid. These should define all the valid methods of centering data within the laser bed.
            "xminymin",
            "xmidymin",
            "xmaxymin",
            "xminymid",
            "xmidymid",
            "xmaxymid",
            "xminymax",
            "xmidymax",
            "xmaxymax",
            "xminymin meet",
            "xmidymin meet",
            "xmaxymin meet",
            "xminymid meet",
            "xmidymid meet",
            "xmaxymid meet",
            "xminymax meet",
            "xmidymax meet",
            "xmaxymax meet",
            "xminymin slice",
            "xmidymin slice",
            "xmaxymin slice",
            "xminymid slice",
            "xmidymid slice",
            "xmaxymid slice",
            "xminymax slice",
            "xmidymax slice",
            "xmaxymax slice",
            "none"
            """

            boundary_points = []
            for node in data:
                boundary_points.append(node.bounds)
            if not len(boundary_points):
                return
            left_edge = min([e[0] for e in boundary_points])
            top_edge = min([e[1] for e in boundary_points])
            right_edge = max([e[2] for e in boundary_points])
            bottom_edge = max([e[3] for e in boundary_points])

            if preserve_aspect_ratio in (
                "xminymin",
                "xmidymin",
                "xmaxymin",
                "xminymid",
                "xmidymid",
                "xmaxymid",
                "xminymax",
                "xmidymax",
                "xmaxymax",
                "xminymin meet",
                "xmidymin meet",
                "xmaxymin meet",
                "xminymid meet",
                "xmidymid meet",
                "xmaxymid meet",
                "xminymax meet",
                "xmidymax meet",
                "xmaxymax meet",
                "xminymin slice",
                "xmidymin slice",
                "xmaxymin slice",
                "xminymid slice",
                "xmidymid slice",
                "xmaxymid slice",
                "xminymax slice",
                "xmidymax slice",
                "xmaxymax slice",
                "none",
            ):
                for node in data:
                    bw = self.device.bedwidth
                    bh = self.device.bedheight

                    matrix = Viewbox.viewbox_transform(
                        0,
                        0,
                        bw,
                        bh,
                        left_edge,
                        top_edge,
                        right_edge - left_edge,
                        bottom_edge - top_edge,
                        preserve_aspect_ratio,
                    )
                    for q in node.flat(types="elem"):
                        obj = q.object
                        if obj is not None:
                            obj *= matrix
                        q.modified()
                    for q in node.flat(types=("file", "group")):
                        q.modified()
            return "align", data

        @self.console_argument("c", type=int, help=_("Number of columns"))
        @self.console_argument("r", type=int, help=_("Number of rows"))
        @self.console_argument("x", type=Length, help=_("x distance"))
        @self.console_argument("y", type=Length, help=_("y distance"))
        @self.console_command(
            "grid",
            help=_("grid <columns> <rows> <x_distance> <y_distance>"),
            input_type=(None, "elements"),
            output_type="elements",
        )
        def element_grid(
            command, channel, _, c: int, r: int, x: Length, y: Length, data=None, **kwargs
        ):
            if data is None:
                data = list(self.elems(emphasized=True))
            if len(data) == 0 and self._emphasized_bounds is None:
                channel(_("No item selected."))
                return
            if r is None:
                raise SyntaxError
            if x is None:
                x = Length("100%")
            if y is None:
                y = Length("100%")
            try:
                bounds = self._emphasized_bounds
                width = bounds[2] - bounds[0]
                height = bounds[3] - bounds[1]
            except Exception:
                raise SyntaxError
            x = x.value(ppi=1000, relative_length=width)
            y = y.value(ppi=1000, relative_length=height)
            if isinstance(x, Length) or isinstance(y, Length):
                raise SyntaxError
            y_pos = 0
            data_out = list(data)
            for j in range(r):
                x_pos = 0
                for k in range(c):
                    if j != 0 or k != 0:
                        add_elem = list(map(copy, data))
                        for e in add_elem:
                            e *= "translate(%f, %f)" % (x_pos, y_pos)
                        self.add_elems(add_elem)
                        data_out.extend(add_elem)
                    x_pos += x
                y_pos += y
            return "elements", data_out

        @self.console_option("step", "s", default=2.0, type=float)
        @self.console_command(
            "render",
            help=_("Convert given elements to a raster image"),
            input_type=(None, "elements"),
            output_type="image",
        )
<<<<<<< HEAD
        def make_raster_image(command, channel, _, step=2.0, data=None, **kwgs):
=======
        def make_raster_image(command, channel, _, step=2.0, data=None, **kwargs):
            context = self.context
>>>>>>> 9bb40cd7
            if data is None:
                data = list(self.elems(emphasized=True))
            reverse = self.classify_reverse
            if reverse:
                data = list(reversed(data))
            make_raster = self.lookup("render-op/make_raster")
            if not make_raster:
                channel(_("No renderer is registered to perform render."))
                return
            bounds = Group.union_bbox(data, with_stroke=True)
            if bounds is None:
                return
            if step <= 0:
                step = 1
            xmin, ymin, xmax, ymax = bounds

            image = make_raster(
                [n.node for n in data],
                bounds,
                step=step,
            )
            image_element = SVGImage(image=image)
            image_element.transform.post_scale(step, step)
            image_element.transform.post_translate(xmin, ymin)
            image_element.values["raster_step"] = step
            self.add_elem(image_element)
            return "image", [image_element]

        # ==========
        # ELEMENT/SHAPE COMMANDS
        # ==========
        @self.console_argument("x_pos", type=Length)
        @self.console_argument("y_pos", type=Length)
        @self.console_argument("r_pos", type=Length)
        @self.console_command(
            "circle",
            help=_("circle <x> <y> <r> or circle <r>"),
            input_type=("elements", None),
            output_type="elements",
        )
        def element_circle(x_pos, y_pos, r_pos, data=None, **kwargs):
            if x_pos is None:
                raise SyntaxError
            else:
                if r_pos is None:
                    r_pos = x_pos
                    x_pos = 0
                    y_pos = 0
            circ = Circle(cx=x_pos, cy=y_pos, r=r_pos)
            circ.render(
                ppi=1000.0,
                width=self.device.bedwidth,
                height=self.device.bedheight,
            )
            self.add_element(circ)
            if data is None:
                return "elements", [circ]
            else:
                data.append(circ)
                return "elements", data

        @self.console_argument("x_pos", type=Length)
        @self.console_argument("y_pos", type=Length)
        @self.console_argument("rx_pos", type=Length)
        @self.console_argument("ry_pos", type=Length)
        @self.console_command(
            "ellipse",
            help=_("ellipse <cx> <cy> <rx> <ry>"),
            input_type=("elements", None),
            output_type="elements",
        )
        def element_ellipse(x_pos, y_pos, rx_pos, ry_pos, data=None, **kwargs):
            if ry_pos is None:
                raise SyntaxError
            ellip = Ellipse(cx=x_pos, cy=y_pos, rx=rx_pos, ry=ry_pos)
            ellip.render(
                ppi=1000.0,
                width=self.device.bedwidth,
                height=self.device.bedheight,
            )
            self.add_element(ellip)
            if data is None:
                return "elements", [ellip]
            else:
                data.append(ellip)
                return "elements", data

        @self.console_argument(
            "x_pos", type=Length, help=_("x position for top left corner of rectangle.")
        )
        @self.console_argument(
            "y_pos", type=Length, help=_("y position for top left corner of rectangle.")
        )
        @self.console_argument("width", type=Length, help=_("width of the rectangle."))
        @self.console_argument(
            "height", type=Length, help=_("height of the rectangle.")
        )
        @self.console_option("rx", "x", type=Length, help=_("rounded rx corner value."))
        @self.console_option("ry", "y", type=Length, help=_("rounded ry corner value."))
        @self.console_command(
            "rect",
            help=_("adds rectangle to scene"),
            input_type=("elements", None),
            output_type="elements",
        )
        def element_rect(
            x_pos, y_pos, width, height, rx=None, ry=None, data=None, **kwargs
        ):
            """
            Draws an svg rectangle with optional rounded corners.
            """
            if x_pos is None:
                raise SyntaxError
            rect = Rect(x=x_pos, y=y_pos, width=width, height=height, rx=rx, ry=ry)
            rect.render(
                ppi=1000.0,
                width=self.device.bedwidth,
                height=self.device.bedheight,
            )
            # rect = Path(rect)
            self.add_element(rect)
            if data is None:
                return "elements", [rect]
            else:
                data.append(rect)
                return "elements", data

        @self.console_argument("x0", type=Length, help=_("start x position"))
        @self.console_argument("y0", type=Length, help=_("start y position"))
        @self.console_argument("x1", type=Length, help=_("end x position"))
        @self.console_argument("y1", type=Length, help=_("end y position"))
        @self.console_command(
            "line",
            help=_("adds line to scene"),
            input_type=("elements", None),
            output_type="elements",
        )
        def element_line(command, x0, y0, x1, y1, data=None, **kwargs):
            """
            Draws an svg line in the scene.
            """
            if y1 is None:
                raise SyntaxError
            simple_line = SimpleLine(x0, y0, x1, y1)
            simple_line.render(
                ppi=1000.0,
                width=self.device.bedwidth,
                height=self.device.bedheight,
            )
            self.add_element(simple_line)
            if data is None:
                return "elements", [simple_line]
            else:
                data.append(simple_line)
                return "elements", data

        @self.console_argument("text", type=str, help=_("quoted string of text"))
        @self.console_command(
            "text",
            help=_("text <text>"),
            input_type=(None, "elements"),
            output_type="elements",
        )
        def element_text(command, channel, _, data=None, text=None, **kwargs):
            if text is None:
                channel(_("No text specified"))
                return
            svg_text = SVGText(text)
            self.add_element(svg_text)
            if data is None:
                return "elements", [svg_text]
            else:
                data.append(svg_text)
                return "elements", data

        @self.console_command(
            "polygon", help=_("polygon (float float)*"), input_type=("elements", None)
        )
        def element_polygon(args=tuple(), **kwargs):
            try:
                element = Polygon(list(map(float, args)))
            except ValueError:
                raise SyntaxError(
                    _(
                        "Must be a list of spaced delimited floating point numbers values."
                    )
                )
            self.add_element(element)

        @self.console_command(
            "polyline",
            help=_("polyline (float float)*"),
            input_type=("elements", None),
        )
        def element_polyline(command, channel, _, args=tuple(), **kwargs):
            try:
                element = Polyline(list(map(float, args)))
            except ValueError:
                raise SyntaxError(
                    _(
                        "Must be a list of spaced delimited floating point numbers values."
                    )
                )
            self.add_element(element)

        @self.console_command(
            "path", help=_("Convert any shapes to paths"), input_type="elements"
        )
        def element_path_convert(data, **kwargs):
            for e in data:
                try:
                    node = e.node
                    node.replace_object(abs(Path(node.object)))
                    node.altered()
                except AttributeError:
                    pass

        @self.console_argument(
            "path_d", type=str, help=_("svg path syntax command (quoted).")
        )
        @self.console_command(
            "path",
            help=_("path <svg path>"),
            output_type="elements",
        )
        def element_path(path_d, data, **kwargs):
            try:
                path = Path(path_d)
            except ValueError:
                raise SyntaxError(_("Not a valid path_d string (try quotes)"))

            self.add_element(path)
            if data is None:
                return "elements", [path]
            else:
                data.append(path)
                return "elements", data

        @self.console_argument(
            "stroke_width", type=Length, help=_("Stroke-width for the given stroke")
        )
        @self.console_command(
            "stroke-width",
            help=_("stroke-width <length>"),
            input_type=(
                None,
                "elements",
            ),
            output_type="elements",
        )
        def element_stroke_width(command, channel, _, stroke_width, data=None, **kwargs):
            if data is None:
                data = list(self.elems(emphasized=True))
            if stroke_width is None:
                channel("----------")
                channel(_("Stroke-Width Values:"))
                i = 0
                for e in self.elems():
                    name = str(e)
                    if len(name) > 50:
                        name = name[:50] + "…"
                    if e.stroke is None or e.stroke == "none":
                        channel(_("%d: stroke = none - %s") % (i, name))
                    else:
                        channel(_("%d: stroke = %s - %s") % (i, e.stroke_width, name))
                    i += 1
                channel("----------")
                return

            if len(data) == 0:
                channel(_("No selected elements."))
                return
            stroke_width = stroke_width.value(
                ppi=1000.0, relative_length=self.device.bedwidth
            )
            if isinstance(stroke_width, Length):
                raise SyntaxError
            for e in data:
                e.stroke_width = stroke_width
                if hasattr(e, "node"):
                    e.node.altered()
            return "elements", data

        @self.console_option("filter", "f", type=str, help="Filter indexes")
        @self.console_argument(
            "color", type=Color, help=_("Color to color the given stroke")
        )
        @self.console_command(
            "stroke",
            help=_("stroke <svg color>"),
            input_type=(
                None,
                "elements",
            ),
            output_type="elements",
        )
        def element_stroke(
            command, channel, _, color, data=None, filter=None, **kwargs
        ):
            if data is None:
                data = list(self.elems(emphasized=True))
            apply = data
            if filter is not None:
                apply = list()
                for value in filter.split(","):
                    try:
                        value = int(value)
                    except ValueError:
                        continue
                    try:
                        apply.append(data[value])
                    except IndexError:
                        channel(_("index %d out of range") % value)
            if color is None:
                channel("----------")
                channel(_("Stroke Values:"))
                i = 0
                for e in self.elems():
                    name = str(e)
                    if len(name) > 50:
                        name = name[:50] + "…"
                    if e.stroke is None or e.stroke == "none":
                        channel(_("%d: stroke = none - %s") % (i, name))
                    else:
                        channel(_("%d: stroke = %s - %s") % (i, e.stroke.hex, name))
                    i += 1
                channel("----------")
                return
            elif color == "none":
                for e in apply:
                    e.stroke = None
                    if hasattr(e, "node"):
                        e.node.altered()
            else:
                for e in apply:
                    e.stroke = Color(color)
                    if hasattr(e, "node"):
                        e.node.altered()
            return "elements", data

        @self.console_option("filter", "f", type=str, help="Filter indexes")
        @self.console_argument("color", type=Color, help=_("Color to set the fill to"))
        @self.console_command(
            "fill",
            help=_("fill <svg color>"),
            input_type=(
                None,
                "elements",
            ),
            output_type="elements",
        )
        def element_fill(command, channel, _, color, data=None, filter=None, **kwargs):
            if data is None:
                data = list(self.elems(emphasized=True))
            apply = data
            if filter is not None:
                apply = list()
                for value in filter.split(","):
                    try:
                        value = int(value)
                    except ValueError:
                        continue
                    try:
                        apply.append(data[value])
                    except IndexError:
                        channel(_("index %d out of range") % value)
            if color is None:
                channel("----------")
                channel(_("Fill Values:"))
                i = 0
                for e in self.elems():
                    name = str(e)
                    if len(name) > 50:
                        name = name[:50] + "…"
                    if e.fill is None or e.fill == "none":
                        channel(_("%d: fill = none - %s") % (i, name))
                    else:
                        channel(_("%d: fill = %s - %s") % (i, e.fill.hex, name))
                    i += 1
                channel("----------")
                return "elements", data
            elif color == "none":
                for e in apply:
                    e.fill = None
                    if hasattr(e, "node"):
                        e.node.altered()
            else:
                for e in apply:
                    e.fill = Color(color)
                    if hasattr(e, "node"):
                        e.node.altered()
            return "elements", data

        @self.console_argument("x_offset", type=Length, help=_("x offset."))
        @self.console_argument("y_offset", type=Length, help=_("y offset"))
        @self.console_command(
            "outline",
            help=_("outline the current selected elements"),
            input_type=(
                None,
                "elements",
            ),
            output_type="elements",
        )
        def element_outline(
            command,
            channel,
            _,
            x_offset=None,
            y_offset=None,
            data=None,
            args=tuple(),
            **kwargs
        ):
            """
            Draws an outline of the current shape.
            """
            if x_offset is None:
                raise SyntaxError
            bounds = self.selected_area()
            if bounds is None:
                channel(_("Nothing Selected"))
                return
            x_pos = bounds[0]
            y_pos = bounds[1]
            width = bounds[2] - bounds[0]
            height = bounds[3] - bounds[1]
            offset_x = (
                y_offset.value(ppi=1000.0, relative_length=width)
                if len(args) >= 1
                else 0
            )
            offset_y = (
                x_offset.value(ppi=1000.0, relative_length=height)
                if len(args) >= 2
                else offset_x
            )

            x_pos -= offset_x
            y_pos -= offset_y
            width += offset_x * 2
            height += offset_y * 2
            element = Path(Rect(x=x_pos, y=y_pos, width=width, height=height))
            self.add_element(element, "red")
            self.classify([element])
            if data is None:
                return "elements", [element]
            else:
                data.append(element)
                return "elements", data

        @self.console_argument("angle", type=Angle.parse, help=_("angle to rotate by"))
        @self.console_option("cx", "x", type=Length, help=_("center x"))
        @self.console_option("cy", "y", type=Length, help=_("center y"))
        @self.console_option(
            "absolute",
            "a",
            type=bool,
            action="store_true",
            help=_("angle_to absolute angle"),
        )
        @self.console_command(
            "rotate",
            help=_("rotate <angle>"),
            input_type=(
                None,
                "elements",
            ),
            output_type="elements",
        )
        def element_rotate(
            command,
            channel,
            _,
            angle,
            cx=None,
            cy=None,
            absolute=False,
            data=None,
            **kwargs
        ):
            if angle is None:
                channel("----------")
                channel(_("Rotate Values:"))
                i = 0
                for element in self.elems():
                    name = str(element)
                    if len(name) > 50:
                        name = name[:50] + "…"
                    channel(
                        _("%d: rotate(%fturn) - %s")
                        % (i, element.rotation.as_turns, name)
                    )
                    i += 1
                channel("----------")
                return
            if data is None:
                data = list(self.elems(emphasized=True))
            if len(data) == 0:
                channel(_("No selected elements."))
                return
            self.validate_selected_area()
            bounds = self.selected_area()
            if bounds is None:
                channel(_("No selected elements."))
                return
            rot = angle.as_degrees

            if cx is not None:
                cx = cx.value(ppi=1000.0, relative_length=self.device.bedwidth)
            else:
                cx = (bounds[2] + bounds[0]) / 2.0
            if cy is not None:
                cy = cy.value(ppi=1000.0, relative_length=self.device.bedheight)
            else:
                cy = (bounds[3] + bounds[1]) / 2.0
            matrix = Matrix("rotate(%fdeg,%f,%f)" % (rot, cx, cy))
            try:
                if not absolute:
                    for element in data:
                        try:
                            if element.lock:
                                continue
                        except AttributeError:
                            pass

                        element *= matrix
                        if hasattr(element, "node"):
                            element.node.modified()
                else:
                    for element in data:
                        start_angle = element.rotation
                        amount = rot - start_angle
                        matrix = Matrix(
                            "rotate(%f,%f,%f)" % (Angle(amount).as_degrees, cx, cy)
                        )
                        element *= matrix
                        if hasattr(element, "node"):
                            element.node.modified()
            except ValueError:
                raise SyntaxError
            return "elements", data

        @self.console_argument("scale_x", type=float, help=_("scale_x value"))
        @self.console_argument("scale_y", type=float, help=_("scale_y value"))
        @self.console_option("px", "x", type=Length, help=_("scale x origin point"))
        @self.console_option("py", "y", type=Length, help=_("scale y origin point"))
        @self.console_option(
            "absolute",
            "a",
            type=bool,
            action="store_true",
            help=_("scale to absolute size"),
        )
        @self.console_command(
            "scale",
            help=_("scale <scale> [<scale-y>]?"),
            input_type=(None, "elements"),
            output_type="elements",
        )
        def element_scale(
            command,
            channel,
            _,
            scale_x=None,
            scale_y=None,
            px=None,
            py=None,
            absolute=False,
            data=None,
            **kwargs
        ):
            if scale_x is None:
                channel("----------")
                channel(_("Scale Values:"))
                i = 0
                for e in self.elems():
                    name = str(e)
                    if len(name) > 50:
                        name = name[:50] + "…"
                    channel(
                        "%d: scale(%f, %f) - %s"
                        % (
                            i,
                            e.transform.value_scale_x(),
                            e.transform.value_scale_x(),
                            name,
                        )
                    )
                    i += 1
                channel("----------")
                return
            if data is None:
                data = list(self.elems(emphasized=True))
            if len(data) == 0:
                channel(_("No selected elements."))
                return
            bounds = Group.union_bbox(data)
            if scale_y is None:
                scale_y = scale_x
            if px is not None:
                center_x = px.value(ppi=1000.0, relative_length=self.device.bedwidth)
            else:
                center_x = (bounds[2] + bounds[0]) / 2.0
            if py is not None:
                center_y = py.value(ppi=1000.0, relative_length=self.device.bedheight)
            else:
                center_y = (bounds[3] + bounds[1]) / 2.0
            if scale_x == 0 or scale_y == 0:
                channel(_("Scaling by Zero Error"))
                return
            m = Matrix("scale(%f,%f,%f,%f)" % (scale_x, scale_y, center_x, center_y))
            try:
                if not absolute:
                    for e in data:
                        try:
                            if e.lock:
                                continue
                        except AttributeError:
                            pass

                        e *= m
                        if hasattr(e, "node"):
                            e.node.modified()
                else:
                    for e in data:
                        try:
                            if e.lock:
                                continue
                        except AttributeError:
                            pass

                        osx = e.transform.value_scale_x()
                        osy = e.transform.value_scale_y()
                        nsx = scale_x / osx
                        nsy = scale_y / osy
                        m = Matrix(
                            "scale(%f,%f,%f,%f)" % (nsx, nsy, center_x, center_y)
                        )
                        e *= m
                        if hasattr(e, "node"):
                            e.node.modified()
            except ValueError:
                raise SyntaxError
            return "elements", data

        @self.console_argument("tx", type=Length, help=_("translate x value"))
        @self.console_argument("ty", type=Length, help=_("translate y value"))
        @self.console_option(
            "absolute",
            "a",
            type=bool,
            action="store_true",
            help=_("translate to absolute position"),
        )
        @self.console_command(
            "translate",
            help=_("translate <tx> <ty>"),
            input_type=(None, "elements"),
            output_type="elements",
        )
        def element_translate(
            command, channel, _, tx, ty, absolute=False, data=None, **kwargs
        ):
            if tx is None:
                channel("----------")
                channel(_("Translate Values:"))
                i = 0
                for e in self.elems():
                    name = str(e)
                    if len(name) > 50:
                        name = name[:50] + "…"
                    channel(
                        _("%d: translate(%f, %f) - %s")
                        % (
                            i,
                            e.transform.value_trans_x(),
                            e.transform.value_trans_y(),
                            name,
                        )
                    )
                    i += 1
                channel("----------")
                return
            if data is None:
                data = list(self.elems(emphasized=True))
            if len(data) == 0:
                channel(_("No selected elements."))
                return
            if tx is not None:
                tx = tx.value(ppi=1000.0, relative_length=self.device.bedwidth)
            else:
                tx = 0
            if ty is not None:
                ty = ty.value(ppi=1000.0, relative_length=self.device.bedheight)
            else:
                ty = 0
            m = Matrix("translate(%f,%f)" % (tx, ty))
            try:
                if not absolute:
                    for e in data:
                        e *= m
                        if hasattr(e, "node"):
                            e.node.modified()
                else:
                    for e in data:
                        otx = e.transform.value_trans_x()
                        oty = e.transform.value_trans_y()
                        ntx = tx - otx
                        nty = ty - oty
                        m = Matrix("translate(%f,%f)" % (ntx, nty))
                        e *= m
                        if hasattr(e, "node"):
                            e.node.modified()
            except ValueError:
                raise SyntaxError
            return "elements", data

        @self.console_command(
            "move_to_laser",
            help=_("translates the selected element to the laser head"),
            input_type=(None, "elements"),
            output_type="elements",
        )
        def element_translate(command, channel, _, data=None, **kwargs):
            if data is None:
                data = list(self.elems(emphasized=True))
            if len(data) == 0:
                channel(_("No selected elements."))
                return
            try:
                tx = self.device.current_x
            except AttributeError:
                tx = 0
            try:
                ty = self.device.current_y
            except AttributeError:
                ty = 0
            try:
                bounds = Group.union_bbox([abs(e) for e in data])
                otx = bounds[0]
                oty = bounds[1]
                ntx = tx - otx
                nty = ty - oty
                for e in data:
                    e.transform.post_translate(ntx, nty)
                    if hasattr(e, "node"):
                        e.node.modified()
            except ValueError:
                raise SyntaxError
            return "elements", data

        @self.console_argument(
            "x_pos", type=Length, help=_("x position for top left corner")
        )
        @self.console_argument(
            "y_pos", type=Length, help=_("y position for top left corner")
        )
        @self.console_argument("width", type=Length, help=_("new width of selected"))
        @self.console_argument("height", type=Length, help=_("new height of selected"))
        @self.console_command(
            "resize",
            help=_("resize <x-pos> <y-pos> <width> <height>"),
            input_type=(None, "elements"),
            output_type="elements",
        )
        def element_resize(command, x_pos, y_pos, width, height, data=None, **kwargs):
            if height is None:
                raise SyntaxError
            try:
                x_pos = x_pos.value(ppi=1000.0, relative_length=self.device.bedwidth)
                y_pos = y_pos.value(ppi=1000.0, relative_length=self.device.bedheight)
                width = width.value(ppi=1000.0, relative_length=self.device.bedwidth)
                height = height.value(ppi=1000.0, relative_length=self.device.bedheight)
                area = self.selected_area()
                if area is None:
                    return
                x, y, x1, y1 = area
                w, h = x1 - x, y1 - y
                sx = width / w
                sy = height / h
                if abs(sx - 1.0) < 1e-1:
                    sx = 1.0
                if abs(sy - 1.0) < 1e-1:
                    sy = 1.0

                m = Matrix(
                    "translate(%f,%f) scale(%f,%f) translate(%f,%f)"
                    % (x_pos, y_pos, sx, sy, -x, -y)
                )
                if data is None:
                    data = list(self.elems(emphasized=True))
                for e in data:
                    try:
                        if e.lock and (not sx == 1.0 or not sy == 1.0):
                            continue
                    except AttributeError:
                        pass
                    e *= m
                    if hasattr(e, "node"):
                        e.node.modified()
                return "elements", data
            except (ValueError, ZeroDivisionError, TypeError):
                raise SyntaxError

        @self.console_argument("sx", type=float, help=_("scale_x value"))
        @self.console_argument("kx", type=float, help=_("skew_x value"))
        @self.console_argument("sy", type=float, help=_("scale_y value"))
        @self.console_argument("ky", type=float, help=_("skew_y value"))
        @self.console_argument("tx", type=Length, help=_("translate_x value"))
        @self.console_argument("ty", type=Length, help=_("translate_y value"))
        @self.console_command(
            "matrix",
            help=_("matrix <sx> <kx> <sy> <ky> <tx> <ty>"),
            input_type=(None, "elements"),
            output_type="elements",
        )
        def element_matrix(
            command, channel, _, sx, kx, sy, ky, tx, ty, data=None, **kwargs
        ):
            if tx is None:
                channel("----------")
                channel(_("Matrix Values:"))
                i = 0
                for e in self.elems():
                    name = str(e)
                    if len(name) > 50:
                        name = name[:50] + "…"
                    channel("%d: %s - %s" % (i, str(e.transform), name))
                    i += 1
                channel("----------")
                return
            if data is None:
                data = list(self.elems(emphasized=True))
            if len(data) == 0:
                channel(_("No selected elements."))
                return
            if ty:
                raise SyntaxError
            try:
                m = Matrix(
                    sx,
                    kx,
                    sy,
                    ky,
                    tx.value(ppi=1000.0, relative_length=self.device.bedwidth),
                    ty.value(ppi=1000.0, relative_length=self.device.bedheight),
                )
                for e in data:
                    try:
                        if e.lock:
                            continue
                    except AttributeError:
                        pass

                    e.transform = Matrix(m)
                    if hasattr(e, "node"):
                        e.node.modified()
            except ValueError:
                raise SyntaxError
            return

        @self.console_command(
            "reset",
            help=_("reset affine transformations"),
            input_type=(None, "elements"),
            output_type="elements",
        )
        def reset(command, channel, _, data=None, **kwargs):
            if data is None:
                data = list(self.elems(emphasized=True))
            for e in data:
                try:
                    if e.lock:
                        continue
                except AttributeError:
                    pass

                name = str(e)
                if len(name) > 50:
                    name = name[:50] + "…"
                channel(_("reset - %s") % name)
                e.transform.reset()
                if hasattr(e, "node"):
                    e.node.modified()
            return "elements", data

        @self.console_command(
            "reify",
            help=_("reify affine transformations"),
            input_type=(None, "elements"),
            output_type="elements",
        )
        def element_reify(command, channel, _, data=None, **kwargs):
            if data is None:
                data = list(self.elems(emphasized=True))
            for e in data:
                try:
                    if e.lock:
                        continue
                except AttributeError:
                    pass

                name = str(e)
                if len(name) > 50:
                    name = name[:50] + "…"
                channel(_("reified - %s") % name)
                e.reify()
                if hasattr(e, "node"):
                    e.node.altered()
            return "elements", data

        @self.console_command(
            "classify",
            help=_("classify elements into operations"),
            input_type=(None, "elements"),
            output_type="elements",
        )
        def element_classify(command, channel, _, data=None, **kwargs):
            if data is None:
                data = list(self.elems(emphasized=True))
            if len(data) == 0:
                channel(_("No selected elements."))
                return
            self.classify(data)
            return "elements", data

        @self.console_command(
            "declassify",
            help=_("declassify selected elements"),
            input_type=(None, "elements"),
            output_type="elements",
        )
        def declassify(command, channel, _, data=None, **kwargs):
            if data is None:
                data = list(self.elems(emphasized=True))
            if len(data) == 0:
                channel(_("No selected elements."))
                return
            self.remove_elements_from_operations(data)
            return "elements", data

        # ==========
        # TREE BASE
        # ==========
        @self.console_command(
            "tree", help=_("access and alter tree elements"), output_type="tree"
        )
        def tree(**kwargs):
            return "tree", [self._tree]

        @self.console_command(
            "bounds", help=_("view tree bounds"), input_type="tree", output_type="tree"
        )
        def tree_bounds(command, channel, _, data=None, **kwargs):
            if data is None:
                data = [self._tree]

            def b_list(path, node):
                for i, n in enumerate(node.children):
                    p = list(path)
                    p.append(str(i))
                    channel(
                        "%s: %s - %s %s - %s"
                        % (
                            ".".join(p).ljust(10),
                            str(n._bounds),
                            str(n._bounds_dirty),
                            str(n.type),
                            str(n.label[:16]),
                        )
                    )
                    b_list(p, n)

            for d in data:
                channel("----------")
                if d.type == "root":
                    channel(_("Tree:"))
                else:
                    channel("%s:" % d.label)
                b_list([], d)
                channel("----------")

            return "tree", data

        @self.console_command(
            "list", help=_("view tree"), input_type="tree", output_type="tree"
        )
        def tree_list(command, channel, _, data=None, **kwargs):
            if data is None:
                data = [self._tree]

            def t_list(path, node):
                for i, n in enumerate(node.children):
                    p = list(path)
                    p.append(str(i))
                    if n.targeted:
                        j = "+"
                    elif n.emphasized:
                        j = "~"
                    elif n.highlighted:
                        j = "-"
                    else:
                        j = ":"
                    channel(
                        "%s%s %s - %s"
                        % (".".join(p).ljust(10), j, str(n.type), str(n.label))
                    )
                    t_list(p, n)

            for d in data:
                channel("----------")
                if d.type == "root":
                    channel(_("Tree:"))
                else:
                    channel("%s:" % d.label)
                t_list([], d)
                channel("----------")

            return "tree", data

        @self.console_argument("drag", help="Drag node address")
        @self.console_argument("drop", help="Drop node address")
        @self.console_command(
            "dnd", help=_("Drag and Drop Node"), input_type="tree", output_type="tree"
        )
        def tree_dnd(command, channel, _, data=None, drag=None, drop=None, **kwargs):
            """
            Drag and Drop command performs a console based drag and drop operation
            Eg. "tree dnd 0.1 0.2" will drag node 0.1 into node 0.2
            """
            if data is None:
                data = [self._tree]
            if drop is None:
                raise SyntaxError
            try:
                drag_node = self._tree
                for n in drag.split("."):
                    drag_node = drag_node.children[int(n)]
                drop_node = self._tree
                for n in drop.split("."):
                    drop_node = drop_node.children[int(n)]
                drop_node.drop(drag_node)
            except (IndexError, AttributeError, ValueError):
                raise SyntaxError
            return "tree", data

        @self.console_argument("node", help="Node address for menu")
        @self.console_argument("execute", help="Command to execute")
        @self.console_command(
            "menu",
            help=_("Load menu for given node"),
            input_type="tree",
            output_type="tree",
        )
        def tree_menu(command, channel, _, data=None, node=None, execute=None, **kwargs):
            """
            Create menu for a particular node.
            Processes submenus, references, radio_state as needed.
            """
            try:
                menu_node = self._tree
                for n in node.split("."):
                    menu_node = menu_node.children[int(n)]
            except (IndexError, AttributeError, ValueError):
                raise SyntaxError

            menu = []
            submenus = {}

            def menu_functions(f, cmd_node):
                func_dict = dict(f.func_dict)

                def specific(event=None):
                    f(cmd_node, **func_dict)

                return specific

            for func in self.tree_operations_for_node(menu_node):
                submenu_name = func.submenu
                submenu = None
                if submenu_name in submenus:
                    submenu = submenus[submenu_name]
                elif submenu_name is not None:
                    submenu = list()
                    menu.append((submenu_name, submenu))
                    submenus[submenu_name] = submenu

                menu_context = submenu if submenu is not None else menu
                if func.reference is not None:
                    pass
                if func.radio_state is not None:
                    if func.separate_before:
                        menu_context.append(("------", None))
                    n = func.real_name
                    if func.radio_state:
                        n = "✓" + n
                    menu_context.append((n, menu_functions(func, menu_node)))
                else:
                    if func.separate_before:
                        menu_context.append(("------", None))
                    menu_context.append(
                        (func.real_name, menu_functions(func, menu_node))
                    )
                if func.separate_after:
                    menu_context.append(("------", None))
            if execute is not None:
                try:
                    execute_command = ("menu", menu)
                    for n in execute.split("."):
                        name, cmd = execute_command
                        execute_command = cmd[int(n)]
                    name, cmd = execute_command
                    channel("Executing %s: %s" % (name, str(cmd)))
                    cmd()
                except (IndexError, AttributeError, ValueError, TypeError):
                    raise SyntaxError
            else:

                def m_list(path, menu):
                    for i, n in enumerate(menu):
                        p = list(path)
                        p.append(str(i))
                        name, submenu = n
                        channel("%s: %s" % (".".join(p).ljust(10), str(name)))
                        if isinstance(submenu, list):
                            m_list(p, submenu)

                m_list([], menu)

            return "tree", data

        @self.console_command(
            "selected",
            help=_("delegate commands to focused value"),
            input_type="tree",
            output_type="tree",
        )
        def emphasized(channel, _, **kwargs):
            """
            Set tree list to selected node
            """
            return "tree", list(self.flat(emphasized=True))

        @self.console_command(
            "highlighted",
            help=_("delegate commands to sub-focused value"),
            input_type="tree",
            output_type="tree",
        )
        def highlighted(channel, _, **kwargs):
            """
            Set tree list to highlighted nodes
            """
            return "tree", list(self.flat(highlighted=True))

        @self.console_command(
            "targeted",
            help=_("delegate commands to sub-focused value"),
            input_type="tree",
            output_type="tree",
        )
        def targeted(channel, _, **kwargs):
            """
            Set tree list to highlighted nodes
            """
            return "tree", list(self.flat(targeted=True))

        @self.console_command(
            "delete",
            help=_("delete the given nodes"),
            input_type="tree",
            output_type="tree",
        )
        def delete(channel, _, data=None, **kwargs):
            """
            Delete node. Due to nodes within nodes, only the first node is deleted.
            Structural nodes such as root, elements, and operations are not able to be deleted
            """
            for n in data:
                if n.type not in ("root", "branch elems", "branch ops"):
                    # Cannot delete structure nodes.
                    n.remove_node()
                    break
            return "tree", [self._tree]

        @self.console_command(
            "delegate",
            help=_("delegate commands to focused value"),
            input_type="tree",
            output_type=("op", "elements"),
        )
        def delegate(channel, _, **kwargs):
            """
            Delegate to either ops or elements depending on the current node emphasis
            """
            for item in self.flat(
                types=("op", "elem", "file", "group"), emphasized=True
            ):
                if item.type == "op":
                    return "ops", list(self.ops(emphasized=True))
                if item.type in ("elem", "file", "group"):
                    return "elements", list(self.elems(emphasized=True))

        # ==========
        # CLIPBOARD COMMANDS
        # ==========
        @self.console_option("name", "n", type=str)
        @self.console_command(
            "clipboard",
            help=_("clipboard"),
            input_type=(None, "elements"),
            output_type="clipboard",
        )
        def clipboard_base(data=None, name=None, **kwargs):
            """
            Clipboard commands. Applies to current selected elements to
            make a copy of those elements. Paste a copy of those elements
            or cut those elements. Clear clears the clipboard.

            The list command will list them but this is only for debug.
            """
            if name is not None:
                self._clipboard_default = name
            if data is None:
                return "clipboard", list(self.elems(emphasized=True))
            else:
                return "clipboard", data

        @self.console_command(
            "copy",
            help=_("clipboard copy"),
            input_type="clipboard",
            output_type="elements",
        )
        def clipboard_copy(data=None, **kwargs):
            destination = self._clipboard_default
            self._clipboard[destination] = [copy(e) for e in data]
            return "elements", self._clipboard[destination]

        @self.console_option("dx", "x", help=_("paste offset x"), type=Length)
        @self.console_option("dy", "y", help=_("paste offset y"), type=Length)
        @self.console_command(
            "paste",
            help=_("clipboard paste"),
            input_type="clipboard",
            output_type="elements",
        )
        def clipboard_paste(command, channel, _, data=None, dx=None, dy=None, **kwargs):
            destination = self._clipboard_default
            try:
                pasted = [copy(e) for e in self._clipboard[destination]]
            except KeyError:
                channel(_("Error: Clipboard Empty"))
                return
            if dx is not None or dy is not None:
                if dx is None:
                    dx = 0
                else:
                    dx = dx.value(ppi=1000.0, relative_length=self.device.bedwidth)
                if dy is None:
                    dy = 0
                else:
                    dy = dy.value(ppi=1000.0, relative_length=self.device.bedheight)
                m = Matrix("translate(%s, %s)" % (dx, dy))
                for e in pasted:
                    e *= m
            group = self.elem_branch.add(type="group", label="Group")
            for p in pasted:
                group.add(p, type="elem")
            self.set_emphasis([group])
            return "elements", pasted

        @self.console_command(
            "cut",
            help=_("clipboard cut"),
            input_type="clipboard",
            output_type="elements",
        )
        def clipboard_cut(data=None, **kwargs):
            destination = self._clipboard_default
            self._clipboard[destination] = [copy(e) for e in data]
            self.remove_elements(data)
            return "elements", self._clipboard[destination]

        @self.console_command(
            "clear",
            help=_("clipboard clear"),
            input_type="clipboard",
            output_type="elements",
        )
        def clipboard_clear(data=None, **kwargs):
            destination = self._clipboard_default
            old = self._clipboard[destination]
            self._clipboard[destination] = None
            return "elements", old

        @self.console_command(
            "contents",
            help=_("clipboard contents"),
            input_type="clipboard",
            output_type="elements",
        )
        def clipboard_contents(**kwargs):
            destination = self._clipboard_default
            return "elements", self._clipboard[destination]

        @self.console_command(
            "list",
            help=_("clipboard list"),
            input_type="clipboard",
        )
        def clipboard_list(command, channel, _, **kwargs):
            for v in self._clipboard:
                k = self._clipboard[v]
                channel("%s: %s" % (str(v).ljust(5), str(k)))

        # ==========
        # NOTES COMMANDS
        # ==========
        @self.console_option(
            "append", "a", type=bool, action="store_true", default=False
        )
<<<<<<< HEAD
        @self.console_command("note", help=_("note <note>"))
        def note(command, channel, _, append=False, remainder=None, **kwgs):
=======
        @context.console_command("note", help=_("note <note>"))
        def note(command, channel, _, append=False, remainder=None, **kwargs):
>>>>>>> 9bb40cd7
            note = remainder
            if note is None:
                if self.note is None:
                    channel(_("No Note."))
                else:
                    channel(str(self.note))
            else:
                if append:
                    self.note += "\n" + note
                else:
                    self.note = note
                channel(_("Note Set."))
                channel(str(self.note))

        # ==========
        # TRACE OPERATIONS
        # ==========
        @self.console_command(
            "trace_hull",
            help=_("trace the convex hull of current elements"),
            input_type=(None, "elements"),
        )
<<<<<<< HEAD
        def trace_trace_hull(command, channel, _, data=None, **kwgs):
            spooler = self.device.spooler
=======
        def trace_trace_hull(command, channel, _, data=None, **kwargs):
            active = self.context.active
            try:
                spooler, input_device, output = self.context.registered[
                    "device/%s" % active
                ]
            except KeyError:
                channel(_("No active device found."))
                return
>>>>>>> 9bb40cd7
            if data is None:
                data = list(self.elems(emphasized=True))
            pts = []
            for obj in data:
                if isinstance(obj, Path):
                    epath = abs(obj)
                    pts += [q for q in epath.as_points()]
                elif isinstance(obj, SVGImage):
                    bounds = obj.bbox()
                    pts += [
                        (bounds[0], bounds[1]),
                        (bounds[0], bounds[3]),
                        (bounds[2], bounds[1]),
                        (bounds[2], bounds[3]),
                    ]
            hull = [p for p in Point.convex_hull(pts)]
            if len(hull) == 0:
                channel(_("No elements bounds to trace."))
                return
            hull.append(hull[0])  # loop

            def trace_hull():
                yield COMMAND_WAIT_FINISH
                yield COMMAND_MODE_RAPID
                for p in hull:
                    yield COMMAND_MOVE, p[0], p[1]

            spooler.job(trace_hull)

        @self.console_command(
            "trace_quick", help=_("quick trace the bounding box of current elements")
        )
<<<<<<< HEAD
        def trace_trace_quick(command, channel, _, **kwgs):
            spooler = self.device.spooler
=======
        def trace_trace_quick(command, channel, _, **kwargs):
            active = self.context.active
            try:
                spooler, input_device, output = self.context.registered[
                    "device/%s" % active
                ]
            except KeyError:
                channel(_("No active device found."))
                return
>>>>>>> 9bb40cd7
            bbox = self.selected_area()
            if bbox is None:
                channel(_("No elements bounds to trace."))
                return

            def trace_quick():
                yield COMMAND_MODE_RAPID
                yield COMMAND_MOVE, bbox[0], bbox[1]
                yield COMMAND_MOVE, bbox[2], bbox[1]
                yield COMMAND_MOVE, bbox[2], bbox[3]
                yield COMMAND_MOVE, bbox[0], bbox[3]
                yield COMMAND_MOVE, bbox[0], bbox[1]

            spooler.job(trace_quick)

        # --------------------------- END COMMANDS ------------------------------

    def _init_tree(self, kernel):

        _ = kernel.translation
        # --------------------------- TREE OPERATIONS ---------------------------

        non_structural_nodes = (
            "op",
            "opnode",
            "cmdop",
            "lasercode",
            "cutcode",
            "blob",
            "elem",
            "file",
            "group",
        )

        @self.tree_separator_after()
        @self.tree_conditional(lambda node: len(list(self.ops(emphasized=True))) == 1)
        @self.tree_operation(_("Operation properties"), node_type="op", help="")
<<<<<<< HEAD
        def operation_property(node, **kwgs):
            self.open("window/OperationProperty", self.gui, node=node)
=======
        def operation_property(node, **kwargs):
            self.context.open("window/OperationProperty", self.context.gui, node=node)
>>>>>>> 9bb40cd7

        @self.tree_separator_after()
        @self.tree_conditional(lambda node: isinstance(node.object, Shape))
        @self.tree_operation(_("Element properties"), node_type="elem", help="")
<<<<<<< HEAD
        def path_property(node, **kwgs):
            self.open("window/PathProperty", self.gui, node=node)
=======
        def path_property(node, **kwargs):
            self.context.open("window/PathProperty", self.context.gui, node=node)
>>>>>>> 9bb40cd7

        @self.tree_separator_after()
        @self.tree_conditional(lambda node: isinstance(node.object, Group))
        @self.tree_operation(_("Group properties"), node_type="group", help="")
<<<<<<< HEAD
        def group_property(node, **kwgs):
            self.open("window/GroupProperty", self.gui, node=node)
=======
        def group_property(node, **kwargs):
            self.context.open("window/GroupProperty", self.context.gui, node=node)
>>>>>>> 9bb40cd7

        @self.tree_separator_after()
        @self.tree_conditional(lambda node: isinstance(node.object, SVGText))
        @self.tree_operation(_("Text properties"), node_type="elem", help="")
<<<<<<< HEAD
        def text_property(node, **kwgs):
            self.open("window/TextProperty", self.gui, node=node)
=======
        def text_property(node, **kwargs):
            self.context.open("window/TextProperty", self.context.gui, node=node)
>>>>>>> 9bb40cd7

        @self.tree_separator_after()
        @self.tree_conditional(lambda node: isinstance(node.object, SVGImage))
        @self.tree_operation(_("Image properties"), node_type="elem", help="")
<<<<<<< HEAD
        def image_property(node, **kwgs):
            self.open("window/ImageProperty", self.gui, node=node)
=======
        def image_property(node, **kwargs):
            self.context.open("window/ImageProperty", self.context.gui, node=node)
>>>>>>> 9bb40cd7

        @self.tree_operation(
            _("Ungroup elements"), node_type=("group", "file"), help=""
        )
        def ungroup_elements(node, **kwargs):
            for n in list(node.children):
                node.insert_sibling(n)
            node.remove_node()  # Removing group/file node.

        @self.tree_operation(_("Group elements"), node_type="elem", help="")
        def group_elements(node, **kwargs):
            # group_node = node.parent.add_sibling(node, type="group", name="Group")
            group_node = node.parent.add(type="group", label="Group")
            for e in list(self.elems(emphasized=True)):
                node = e.node
                group_node.append_child(node)

        @self.tree_operation(_("Enable/Disable ops"), node_type=("op", "cmdop"), help="")
        def toggle_n_operations(node, **kwargs):
            for n in self.ops(emphasized=True):
                n.output = not n.output
                n.notify_update()

        @self.tree_submenu(_("Convert operation"))
        @self.tree_operation(_("Convert to Image"), node_type="op", help="")
        def convert_operation_image(node, **kwargs):
            for n in self.ops(emphasized=True):
                n.operation = "Image"

        @self.tree_submenu(_("Convert operation"))
        @self.tree_operation(_("Convert to Raster"), node_type="op", help="")
        def convert_operation_raster(node, **kwargs):
            for n in self.ops(emphasized=True):
                n.operation = "Raster"

        @self.tree_submenu(_("Convert operation"))
        @self.tree_operation(_("Convert to Engrave"), node_type="op", help="")
        def convert_operation_engrave(node, **kwargs):
            for n in self.ops(emphasized=True):
                n.operation = "Engrave"

        @self.tree_submenu(_("Convert operation"))
        @self.tree_operation(_("Convert to Cut"), node_type="op", help="")
        def convert_operation_cut(node, **kwargs):
            for n in self.ops(emphasized=True):
                n.operation = "Cut"

        def radio_match(node, speed=0, **kwargs):
            return node.settings.speed == float(speed)

        @self.tree_conditional(lambda node: node.operation in ("Raster", "Image"))
        @self.tree_submenu(_("Speed"))
        @self.tree_radio(radio_match)
        @self.tree_values("speed", (50, 75, 100, 150, 200, 250, 300, 350))
        @self.tree_operation(_("%smm/s") % "{speed}", node_type="op", help="")
        def set_speed_raster(node, speed=150, **kwargs):
            node.settings.speed = float(speed)
            self.signal("element_property_reload", node)

        @self.tree_conditional(lambda node: node.operation in ("Cut", "Engrave"))
        @self.tree_submenu(_("Speed"))
        @self.tree_radio(radio_match)
        @self.tree_values("speed", (5, 10, 15, 20, 25, 30, 35, 40))
        @self.tree_operation(_("%smm/s") % "{speed}", node_type="op", help="")
        def set_speed_vector(node, speed=35, **kwargs):
            node.settings.speed = float(speed)
            self.signal("element_property_reload", node)

        def radio_match(node, power=0, **kwargs):
            return node.settings.power == float(power)

        @self.tree_submenu(_("Power"))
        @self.tree_radio(radio_match)
        @self.tree_values("power", (100, 250, 333, 500, 666, 750, 1000))
        @self.tree_operation(_("%sppi") % "{power}", node_type="op", help="")
        def set_power(node, power=1000, **kwargs):
            node.settings.power = float(power)
            self.context.signal("element_property_reload", node)

        def radio_match(node, i=1, **kwargs):
            return node.settings.raster_step == i

        @self.tree_conditional(lambda node: node.operation == "Raster")
        @self.tree_submenu(_("Step"))
        @self.tree_radio(radio_match)
        @self.tree_iterate("i", 1, 10)
        @self.tree_operation(
            _("Step %s") % "{i}",
            node_type="op",
            help=_("Change raster step values of operation"),
        )
        def set_step_n(node, i=1, **kwargs):
            settings = node.settings
            settings.raster_step = i
            self.signal("element_property_reload", node)

        def radio_match(node, passvalue=1, **kwargs):
            return (
                node.settings.passes_custom and passvalue == node.settings.passes
            ) or (not node.settings.passes_custom and passvalue == 1)

        @self.tree_submenu(_("Set operation passes"))
        @self.tree_radio(radio_match)
        @self.tree_iterate("passvalue", 1, 10)
        @self.tree_operation(_("Passes %s") % "{passvalue}", node_type="op", help="")
        def set_n_passes(node, passvalue=1, **kwargs):
            node.settings.passes = passvalue
            node.settings.passes_custom = passvalue != 1
            self.signal("element_property_reload", node)

        @self.tree_separator_after()
        @self.tree_operation(
            _("Execute operation(s)"),
            node_type="op",
            help=_("Execute Job for the selected operation(s)."),
        )
        def execute_job(node, **kwargs):
            node.emphasized = True
            self("plan0 clear copy-selected\n")
            self("window open ExecuteJob 0\n")

        @self.tree_separator_after()
        @self.tree_operation(
            _("Simulate operation(s)"),
            node_type="op",
            help=_("Run simulation for the selected operation(s)"),
        )
        def compile_and_simulate(node, **kwargs):
            node.emphasized = True
            self("plan0 copy-selected preprocess validate blob preopt optimize\n")
            self("window open Simulation 0\n")

        @self.tree_operation(_("Clear all"), node_type="branch ops", help="")
<<<<<<< HEAD
        def clear_all(node, **kwgs):
            self("operation* delete\n")

        @self.tree_operation(_("Clear all"), node_type="branch elems", help="")
        def clear_all_ops(node, **kwgs):
            self("element* delete\n")
=======
        def clear_all(node, **kwargs):
            self.context("operation* delete\n")

        @self.tree_operation(_("Clear all"), node_type="branch elems", help="")
        def clear_all_ops(node, **kwargs):
            self.context("element* delete\n")
>>>>>>> 9bb40cd7
            self.elem_branch.remove_all_children()

        # ==========
        # REMOVE MULTI (Tree Selected)
        # ==========
        @self.tree_conditional(
            lambda cond: len(
                list(
                    self.flat(selected=True, cascade=False, types=non_structural_nodes)
                )
            )
            > 1
        )
        @self.tree_calc(
            "ecount",
            lambda i: len(
                list(
                    self.flat(selected=True, cascade=False, types=non_structural_nodes)
                )
            ),
        )
        @self.tree_operation(
            _("Remove %s selected items") % "{ecount}",
            node_type=non_structural_nodes,
            help="",
        )
        def remove_multi_nodes(node, **kwargs):
            nodes = list(
                self.flat(selected=True, cascade=False, types=non_structural_nodes)
            )
            for node in nodes:
                if node.parent is not None:  # May have already removed.
                    node.remove_node()
            self.set_emphasis(None)

        # ==========
        # REMOVE SINGLE (Tree Selected)
        # ==========
        @self.tree_conditional(
            lambda cond: len(
                list(
                    self.flat(selected=True, cascade=False, types=non_structural_nodes)
                )
            )
            == 1
        )
        @self.tree_operation(
            _("Remove '%s'") % "{name}",
            node_type=non_structural_nodes,
            help="",
        )
        def remove_type_op(node, **kwargs):
            node.remove_node()
            self.set_emphasis(None)

        # ==========
        # Remove Operations (If No Tree Selected)
        # Note: This code would rarely match anything since the tree selected will almost always be true if we have
        # match this conditional. The tree-selected delete functions are superior.
        # ==========
        @self.tree_conditional(
            lambda cond: len(
                list(
                    self.flat(selected=True, cascade=False, types=non_structural_nodes)
                )
            )
            == 0
        )
        @self.tree_conditional(lambda node: len(list(self.ops(emphasized=True))) > 1)
        @self.tree_calc("ecount", lambda i: len(list(self.ops(emphasized=True))))
        @self.tree_operation(
            _("Remove %s operations") % "{ecount}",
            node_type=("op", "cmdop", "lasercode", "cutcode", "blob"),
            help="",
        )
<<<<<<< HEAD
        def remove_n_ops(node, **kwgs):
            self("operation delete\n")
=======
        def remove_n_ops(node, **kwargs):
            self.context("operation delete\n")
>>>>>>> 9bb40cd7

        # ==========
        # REMOVE ELEMENTS
        # ==========
        @self.tree_conditional(lambda node: len(list(self.elems(emphasized=True))) > 1)
        @self.tree_calc("ecount", lambda i: len(list(self.elems(emphasized=True))))
        @self.tree_operation(
            _("Remove %s elements") % "{ecount}",
            node_type=(
                "elem",
                "file",
                "group",
            ),
            help="",
        )
<<<<<<< HEAD
        def remove_n_elements(node, **kwgs):
            self("element delete\n")
=======
        def remove_n_elements(node, **kwargs):
            self.context("element delete\n")
>>>>>>> 9bb40cd7

        # ==========
        # CONVERT TREE OPERATIONS
        # ==========
        @self.tree_operation(
            _("Convert to Cutcode"),
            node_type="lasercode",
            help="",
        )
        def lasercode2cut(node, **kwargs):
            node.replace_node(CutCode.from_lasercode(node.object), type="cutcode")

        @self.tree_conditional_try(lambda node: hasattr(node.object, "as_cutobjects"))
        @self.tree_operation(
            _("Convert to Cutcode"),
            node_type="blob",
            help="",
        )
        def blob2cut(node, **kwargs):
            node.replace_node(node.object.as_cutobjects(), type="cutcode")

        @self.tree_operation(
            _("Convert to Path"),
            node_type="cutcode",
            help="",
        )
        def cutcode2pathcut(node, **kwargs):
            cutcode = node.object
            elements = list(cutcode.as_elements())
            n = None
            for element in elements:
                n = self.elem_branch.add(element, type="elem")
            node.remove_node()
            if n is not None:
                n.focus()

        @self.tree_submenu(_("Clone reference"))
        @self.tree_operation(_("Make 1 copy"), node_type="opnode", help="")
        def clone_single_element_op(node, **kwargs):
            clone_element_op(node, copies=1, **kwargs)

        @self.tree_submenu(_("Clone reference"))
        @self.tree_iterate("copies", 2, 10)
        @self.tree_operation(
            _("Make %s copies") % "{copies}", node_type="opnode", help=""
        )
        def clone_element_op(node, copies=1, **kwargs):
            index = node.parent.children.index(node)
            for i in range(copies):
                node.parent.add(node.object, type="opnode", pos=index)
            node.modified()
            self.signal("rebuild_tree")

        @self.tree_conditional(lambda node: node.count_children() > 1)
        @self.tree_operation(
            _("Reverse subitems order"),
            node_type=("op", "group", "branch elems", "file", "branch ops"),
            help=_("Reverse the items within this subitem"),
        )
        def reverse_layer_order(node, **kwargs):
            node.reverse()
            self.signal("rebuild_tree")

        @self.tree_separator_after()
        @self.tree_operation(
            _("Refresh classification"), node_type="branch ops", help=""
        )
<<<<<<< HEAD
        def refresh_clasifications(node, **kwgs):
            self.remove_elements_from_operations(list(self.elems()))
            self.classify(list(self.elems()))
            self.signal("rebuild_tree")
=======
        def refresh_clasifications(node, **kwargs):
            context = self.context
            elements = context.elements
            elements.remove_elements_from_operations(list(elements.elems()))
            elements.classify(list(elements.elems()))
            self.context.signal("rebuild_tree", 0)
>>>>>>> 9bb40cd7

        materials = [
            _("Wood"),
            _("Acrylic"),
            _("Foam"),
            _("Leather"),
            _("Cardboard"),
            _("Cork"),
            _("Textiles"),
            _("Paper"),
            _("Save-1"),
            _("Save-2"),
            _("Save-3"),
        ]

        def union_materials_saved():
            union = [
                d
                for d in self.get_context("operations").derivable()
                if d not in materials and d != "previous"
            ]
            union.extend(materials)
            return union

        @self.tree_submenu(_("Use"))
        @self.tree_values("opname", values=self.get_context("operations").derivable)
        @self.tree_operation(
            _("Load: %s") % "{opname}", node_type="branch ops", help=""
        )
<<<<<<< HEAD
        def load_ops(node, opname, **kwgs):
            self("operation load %s\n" % opname)

        @self.tree_submenu(_("Use"))
        @self.tree_operation(_("Other/Blue/Red"), node_type="branch ops", help="")
        def default_classifications(node, **kwgs):
            self.load_default()

        @self.tree_submenu(_("Use"))
        @self.tree_operation(_("Basic"), node_type="branch ops", help="")
        def basic_classifications(node, **kwgs):
            self.load_default2()
=======
        def load_ops(node, opname, **kwargs):
            self.context("operation load %s\n" % opname)

        @self.tree_submenu(_("Use"))
        @self.tree_operation(_("Other/Blue/Red"), node_type="branch ops", help="")
        def default_classifications(node, **kwargs):
            self.context.elements.load_default()

        @self.tree_submenu(_("Use"))
        @self.tree_operation(_("Basic"), node_type="branch ops", help="")
        def basic_classifications(node, **kwargs):
            self.context.elements.load_default2()
>>>>>>> 9bb40cd7

        @self.tree_submenu(_("Save"))
        @self.tree_values("opname", values=union_materials_saved)
        @self.tree_operation("{opname}", node_type="branch ops", help="")
<<<<<<< HEAD
        def save_ops(node, opname="saved", **kwgs):
            self("operation save %s\n" % opname)

        @self.tree_separator_before()
        @self.tree_submenu(_("Add operation"))
        @self.tree_operation(_("Add Image"), node_type="branch ops", help="")
        def add_operation_image(node, **kwgs):
            self.add_op(LaserOperation(operation="Image"))

        @self.tree_submenu(_("Add operation"))
        @self.tree_operation(_("Add Raster"), node_type="branch ops", help="")
        def add_operation_raster(node, **kwgs):
            self.add_op(LaserOperation(operation="Raster"))

        @self.tree_submenu(_("Add operation"))
        @self.tree_operation(_("Add Engrave"), node_type="branch ops", help="")
        def add_operation_engrave(node, **kwgs):
            self.add_op(LaserOperation(operation="Engrave"))

        @self.tree_submenu(_("Add operation"))
        @self.tree_operation(_("Add Cut"), node_type="branch ops", help="")
        def add_operation_cut(node, **kwgs):
            self.add_op(LaserOperation(operation="Cut"))

        @self.tree_submenu(_("Special operations"))
        @self.tree_operation(_("Add Home"), node_type="branch ops", help="")
        def add_operation_home(node, **kwgs):
            self.op_branch.add(CommandOperation("Home", COMMAND_HOME), type="cmdop")

        @self.tree_submenu(_("Special operations"))
        @self.tree_operation(_("Add Beep"), node_type="branch ops", help="")
        def add_operation_beep(node, **kwgs):
            self.op_branch.add(CommandOperation("Beep", COMMAND_BEEP), type="cmdop")

        @self.tree_submenu(_("Special operations"))
        @self.tree_operation(_("Add Move Origin"), node_type="branch ops", help="")
        def add_operation_origin(node, **kwgs):
            self.op_branch.add(
                CommandOperation("Origin", COMMAND_MOVE, 0, 0), type="cmdop"
            )

        @self.tree_submenu(_("Special operations"))
        @self.tree_operation(_("Add Interrupt"), node_type="branch ops", help="")
        def add_operation_interrupt(node, **kwgs):
            self.op_branch.add(
=======
        def save_ops(node, opname="saved", **kwargs):
            self.context("operation save %s\n" % opname)

        @self.tree_separator_before()
        @self.tree_submenu(_("Append operation"))
        @self.tree_operation(_("Append Image"), node_type="branch ops", help="")
        def append_operation_image(node, pos=None, **kwargs):
            self.context.elements.add_op(LaserOperation(operation="Image"), pos=pos)

        @self.tree_submenu(_("Append operation"))
        @self.tree_operation(_("Append Raster"), node_type="branch ops", help="")
        def append_operation_raster(node, pos=None, **kwargs):
            self.context.elements.add_op(LaserOperation(operation="Raster"), pos=pos)

        @self.tree_submenu(_("Append operation"))
        @self.tree_operation(_("Append Engrave"), node_type="branch ops", help="")
        def append_operation_engrave(node, pos=None, **kwargs):
            self.context.elements.add_op(LaserOperation(operation="Engrave"), pos=pos)

        @self.tree_submenu(_("Append operation"))
        @self.tree_operation(_("Append Cut"), node_type="branch ops", help="")
        def append_operation_cut(node, pos=None, **kwargs):
            self.context.elements.add_op(LaserOperation(operation="Cut"), pos=pos)

        @self.tree_submenu(_("Append special operation(s)"))
        @self.tree_operation(_("Append Home"), node_type="branch ops", help="")
        def append_operation_home(node, pos=None, **kwargs):
            self.context.elements.op_branch.add(
                CommandOperation("Home", COMMAND_HOME), type="cmdop", pos=pos
            )

        @self.tree_submenu(_("Append special operation(s)"))
        @self.tree_operation(_("Append Return to Origin"), node_type="branch ops", help="")
        def append_operation_origin(node, pos=None, **kwargs):
            self.context.elements.op_branch.add(
                CommandOperation("Origin", COMMAND_MOVE, 0, 0), type="cmdop", pos=pos
            )

        @self.tree_submenu(_("Append special operation(s)"))
        @self.tree_operation(_("Append Beep"), node_type="branch ops", help="")
        def append_operation_beep(node, pos=None, **kwargs):
            self.context.elements.op_branch.add(
                CommandOperation("Beep", COMMAND_BEEP), type="cmdop", pos=pos
            )

        @self.tree_submenu(_("Append special operation(s)"))
        @self.tree_operation(_("Append Interrupt"), node_type="branch ops", help="")
        def append_operation_interrupt(node, pos=None, **kwargs):
            self.context.elements.op_branch.add(
>>>>>>> 9bb40cd7
                CommandOperation(
                    "Interrupt",
                    COMMAND_FUNCTION,
                    self.lookup("function/interrupt"),
                ),
                type="cmdop",
                pos=pos,
            )

<<<<<<< HEAD
        @self.tree_submenu(_("Special operations"))
        @self.tree_operation(_("Add Shutdown"), node_type="branch ops", help="")
        def add_operation_shutdown(node, **kwgs):
            self.op_branch.add(
=======
        @self.tree_submenu(_("Append special operation(s)"))
        @self.tree_operation(_("Append Home/Beep/Interrupt"), node_type="branch ops", help="")
        def append_operation_home_beep_interrupt(node, **kwargs):
            append_operation_home(node, **kwargs)
            append_operation_beep(node, **kwargs)
            append_operation_interrupt(node, **kwargs)

        @self.tree_submenu(_("Append special operation(s)"))
        @self.tree_operation(_("Append Shutdown"), node_type="branch ops", help="")
        def append_operation_shutdown(node, pos=None, **kwargs):
            self.context.elements.op_branch.add(
>>>>>>> 9bb40cd7
                CommandOperation(
                    "Shutdown",
                    COMMAND_FUNCTION,
                    self.console_function("quit\n"),
                ),
                type="cmdop",
                pos=pos,
            )

        @self.tree_operation(
            _("Reclassify operations"), node_type="branch elems", help=""
        )
<<<<<<< HEAD
        def reclassify_operations(node, **kwgs):
            elems = list(self.elems())
            self.remove_elements_from_operations(elems)
            self.classify(list(self.elems()))
            self.signal("rebuild_tree")
=======
        def reclassify_operations(node, **kwargs):
            context = self.context
            elements = context.elements
            elems = list(elements.elems())
            elements.remove_elements_from_operations(elems)
            elements.classify(list(elements.elems()))
            self.context.signal("rebuild_tree", 0)
>>>>>>> 9bb40cd7

        @self.tree_operation(
            _("Duplicate operation(s)"),
            node_type="op",
            help=_("duplicate operation element nodes"),
        )
        def duplicate_operation(node, **kwargs):
            operations = self._tree.get(type="branch ops").children
            for op in self.ops(emphasized=True):
                try:
                    pos = operations.index(op) + 1
                except ValueError:
                    pos = None
                copy_op = LaserOperation(op)
                self.add_op(copy_op, pos=pos)
                for child in op.children:
                    try:
                        copy_op.add(child.object, type="opnode")
                    except AttributeError:
                        pass

        @self.tree_conditional(lambda node: node.count_children() > 1)
        @self.tree_conditional(
            lambda node: node.operation in ("Image", "Engrave", "Cut")
        )
        @self.tree_submenu(_("Passes"))
        @self.tree_operation(_("Add 1 pass"), node_type="op", help="")
        def add_1_pass(node, **kwargs):
            add_n_passes(node, copies=1, **kwargs)

        @self.tree_conditional(lambda node: node.count_children() > 1)
        @self.tree_conditional(
            lambda node: node.operation in ("Image", "Engrave", "Cut")
        )
        @self.tree_submenu(_("Passes"))
        @self.tree_iterate("copies", 2, 10)
        @self.tree_operation(_("Add %s passes") % "{copies}", node_type="op", help="")
        def add_n_passes(node, copies=1, **kwargs):
            add_elements = [
                child.object for child in node.children if child.object is not None
            ]
            removed = False
            for i in range(0, len(add_elements)):
                for q in range(0, i):
                    if add_elements[q] is add_elements[i]:
                        add_elements[i] = None
                        removed = True
            if removed:
                add_elements = [c for c in add_elements if c is not None]
            add_elements *= copies
            node.add_all(add_elements, type="opnode")
            self.signal("rebuild_tree")

        @self.tree_conditional(lambda node: node.count_children() > 1)
        @self.tree_conditional(
            lambda node: node.operation in ("Image", "Engrave", "Cut")
        )
        @self.tree_submenu(_("Duplicate element(s)"))
        @self.tree_operation(_("Duplicate elements 1 time"), node_type="op", help="")
        def dup_1_copy(node, **kwargs):
            dup_n_copies(node, copies=1, **kwargs)

        @self.tree_conditional(lambda node: node.count_children() > 1)
        @self.tree_conditional(
            lambda node: node.operation in ("Image", "Engrave", "Cut")
        )
        @self.tree_submenu(_("Duplicate element(s)"))
        @self.tree_iterate("copies", 2, 10)
        @self.tree_operation(
            _("Duplicate elements %s times") % "{copies}", node_type="op", help=""
        )
        def dup_n_copies(node, copies=1, **kwargs):
            add_elements = [
                child.object for child in node.children if child.object is not None
            ]
            add_elements *= copies
            node.add_all(add_elements, type="opnode")
            self.signal("rebuild_tree")

        @self.tree_conditional(lambda node: node.operation in ("Raster", "Image"))
        @self.tree_operation(
            _("Make raster image"),
            node_type="op",
            help=_("Convert a vector element into a raster element."),
        )
<<<<<<< HEAD
        def make_raster_image(node, **kwgs):
=======
        def make_raster_image(node, **kwargs):
            context = self.context
            elements = context.elements
>>>>>>> 9bb40cd7
            subitems = list(node.flat(types=("elem", "opnode")))
            reverse = self.classify_reverse
            if reverse:
                subitems = list(reversed(subitems))
            make_raster = self.lookup("render-op/make_raster")
            bounds = Group.union_bbox([s.object for s in subitems], with_stroke=True)
            if bounds is None:
                return
            step = float(node.settings.raster_step)
            if step == 0:
                step = 1
            xmin, ymin, xmax, ymax = bounds

            image = make_raster(
                subitems,
                bounds,
                step=step,
            )
            image_element = SVGImage(image=image)
            image_element.transform.post_scale(step, step)
            image_element.transform.post_translate(xmin, ymin)
            image_element.values["raster_step"] = step
            self.add_elem(image_element)

        def add_after_index(self):
            try:
                operations = self._tree.get(type="branch ops").children
                return operations.index(list(self.ops(emphasized=True))[-1]) + 1
            except ValueError:
                return None

        @self.tree_separator_before()
        @self.tree_submenu(_("Add operation"))
        @self.tree_operation(_("Add Image"), node_type="op", help="")
        def add_operation_image(node, **kwargs):
            append_operation_image(node, pos=add_after_index(self), **kwargs)

        @self.tree_submenu(_("Add operation"))
        @self.tree_operation(_("Add Raster"), node_type="op", help="")
        def add_operation_raster(node, **kwargs):
            append_operation_raster(node, pos=add_after_index(self), **kwargs)

        @self.tree_submenu(_("Add operation"))
        @self.tree_operation(_("Add Engrave"), node_type="op", help="")
        def add_operation_engrave(node, **kwargs):
            append_operation_engrave(node, pos=add_after_index(self), **kwargs)

        @self.tree_submenu(_("Add operation"))
        @self.tree_operation(_("Add Cut"), node_type="op", help="")
        def add_operation_cut(node, **kwargs):
            append_operation_cut(node, pos=add_after_index(self), **kwargs)

        @self.tree_submenu(_("Add special operation(s)"))
        @self.tree_operation(_("Add Home"), node_type="op", help="")
        def add_operation_home(node, **kwargs):
            append_operation_home(node, pos=add_after_index(self), **kwargs)

        @self.tree_submenu(_("Add special operation(s)"))
        @self.tree_operation(_("Add Return to Origin"), node_type="op", help="")
        def add_operation_origin(node, **kwargs):
            append_operation_origin(node, pos=add_after_index(self), **kwargs)

        @self.tree_submenu(_("Add special operation(s)"))
        @self.tree_operation(_("Add Beep"), node_type="op", help="")
        def add_operation_beep(node, **kwargs):
            append_operation_beep(node, pos=add_after_index(self), **kwargs)

        @self.tree_submenu(_("Add special operation(s)"))
        @self.tree_operation(_("Add Interrupt"), node_type="op", help="")
        def add_operation_interrupt(node, **kwargs):
            append_operation_interrupt(node, pos=add_after_index(self), **kwargs)

        @self.tree_submenu(_("Add special operation(s)"))
        @self.tree_operation(_("Add Home/Beep/Interrupt"), node_type="op", help="")
        def add_operation_home_beep_interrupt(node, **kwargs):
            pos = add_after_index(self)
            append_operation_home(node, pos=pos, **kwargs)
            if pos:
                pos +=1
            append_operation_beep(node, pos=pos, **kwargs)
            if pos:
                pos +=1
            append_operation_interrupt(node, pos=pos, **kwargs)

        @self.tree_operation(_("Reload '%s'") % "{name}", node_type="file", help="")
        def reload_file(node, **kwargs):
            filepath = node.filepath
            node.remove_node()
            self.load(filepath)

        @self.tree_operation(
            _("Open in System: '{name}'"),
            node_type="file",
            help=_(
                "Open this file in the system application associated with this type of file"
            ),
        )
        def open_system_file(node, **kwargs):
            filepath = node.filepath
            normalized = os.path.realpath(filepath)

            import platform

            system = platform.system()
            if system == "Darwin":
                from os import system as open_in_shell
                open_in_shell("open '{file}'".format(file=normalized))
            elif system == "Windows":
                from os import startfile as open_in_shell
                open_in_shell('"{file}"'.format(file=normalized))
            else:
                from os import system as open_in_shell
                open_in_shell("xdg-open '{file}'".format(file=normalized))

        @self.tree_submenu(_("Duplicate element(s)"))
        @self.tree_operation(_("Make 1 copy"), node_type="elem", help="")
        def duplicate_element_1(node, **kwargs):
            duplicate_element_n(node, copies=1, **kwargs)

        @self.tree_submenu(_("Duplicate element(s)"))
        @self.tree_iterate("copies", 2, 10)
        @self.tree_operation(
            _("Make %s copies") % "{copies}", node_type="elem", help=""
        )
<<<<<<< HEAD
        def duplicate_element_n(node, copies, **kwgs):
=======
        def duplicate_element_n(node, copies, **kwargs):
            context = self.context
            elements = context.elements
>>>>>>> 9bb40cd7
            adding_elements = [
                copy(e) for e in list(self.elems(emphasized=True)) * copies
            ]
            self.add_elems(adding_elements)
            self.classify(adding_elements)
            self.set_emphasis(None)

        @self.tree_conditional(lambda node: isinstance(node.object, SVGElement))
        @self.tree_conditional_try(lambda node: not node.object.lock)
        @self.tree_operation(
            _("Reset user changes"), node_type=("branch elem", "elem"), help=""
        )
<<<<<<< HEAD
        def reset_user_changes(node, copies=1, **kwgs):
            self("reset\n")
=======
        def reset_user_changes(node, copies=1, **kwargs):
            self.context("reset\n")
>>>>>>> 9bb40cd7

        @self.tree_conditional(
            lambda node: isinstance(node.object, Shape)
            and not isinstance(node.object, Path)
        )
        @self.tree_operation(_("Convert to path"), node_type=("elem",), help="")
        def convert_to_path(node, copies=1, **kwargs):
            node.replace_object(abs(Path(node.object)))
            node.altered()

        @self.tree_submenu(_("Flip"))
        @self.tree_separator_before()
        @self.tree_conditional_try(lambda node: not node.object.lock)
        @self.tree_operation(
            _("Horizontally"),
            node_type=("elem", "file", "group"),
            help=_("Mirror Horizontally"),
        )
        def mirror_elem(node, **kwargs):
            child_objects = Group()
            child_objects.extend(node.objects_of_children(SVGElement))
            bounds = child_objects.bbox()
            if bounds is None:
                return
            center_x = (bounds[2] + bounds[0]) / 2.0
            center_y = (bounds[3] + bounds[1]) / 2.0
            self("scale -1 1 %f %f\n" % (center_x, center_y))

        @self.tree_submenu(_("Flip"))
        @self.tree_conditional_try(lambda node: not node.object.lock)
        @self.tree_operation(
            _("Vertically"),
            node_type=("elem", "file", "group"),
            help=_("Flip Vertically"),
        )
        def flip_elem(node, **kwargs):
            child_objects = Group()
            child_objects.extend(node.objects_of_children(SVGElement))
            bounds = child_objects.bbox()
            if bounds is None:
                return
            center_x = (bounds[2] + bounds[0]) / 2.0
            center_y = (bounds[3] + bounds[1]) / 2.0
            self("scale 1 -1 %f %f\n" % (center_x, center_y))

        # @self.tree_conditional(lambda node: isinstance(node.object, SVGElement))
        @self.tree_conditional_try(lambda node: not node.object.lock)
        @self.tree_submenu(_("Scale"))
        @self.tree_iterate("scale", 25, 1, -1)
        @self.tree_calc("scale_percent", lambda i: "%0.f" % (600.0 / float(i)))
        @self.tree_operation(
            _("Scale %s%%") % "{scale_percent}",
            node_type=("elem", "file", "group"),
            help=_("Scale Element"),
        )
        def scale_elem_amount(node, scale, **kwargs):
            scale = 6.0 / float(scale)
            child_objects = Group()
            child_objects.extend(node.objects_of_children(SVGElement))
            bounds = child_objects.bbox()
            if bounds is None:
                return
            center_x = (bounds[2] + bounds[0]) / 2.0
            center_y = (bounds[3] + bounds[1]) / 2.0
            self("scale %f %f %f %f\n" % (scale, scale, center_x, center_y))

        # @self.tree_conditional(lambda node: isinstance(node.object, SVGElement))
        @self.tree_conditional_try(lambda node: not node.object.lock)
        @self.tree_submenu(_("Rotate"))
        @self.tree_values(
            "angle",
            (
                180,
                150,
                135,
                120,
                90,
                60,
                45,
                30,
                20,
                15,
                10,
                9,
                8,
                7,
                6,
                5,
                4,
                3,
                2,
                1,
                -1,
                -2,
                -3,
                -4,
                -5,
                -6,
                -7,
                -8,
                -9,
                -10,
                -15,
                -20,
                -30,
                -45,
                -60,
                -90,
                -120,
                -135,
                -150,
            ),
        )
        @self.tree_operation(
            _(u"Rotate %s°") % ("{angle}"),
            node_type=("elem", "file", "group"),
            help=""
        )
        def rotate_elem_amount(node, angle, **kwargs):
            turns = float(angle) / 360.0
            child_objects = Group()
            child_objects.extend(node.objects_of_children(SVGElement))
            bounds = child_objects.bbox()
            if bounds is None:
                return
            center_x = (bounds[2] + bounds[0]) / 2.0
            center_y = (bounds[3] + bounds[1]) / 2.0
            self("rotate %fturn %f %f\n" % (turns, center_x, center_y))

        # @self.tree_conditional(lambda node: isinstance(node.object, SVGElement))
        @self.tree_conditional_try(lambda node: not node.object.lock)
        @self.tree_operation(
            _("Reify User Changes"),
            node_type=("elem", "file", "group"),
            help=""
        )
<<<<<<< HEAD
        def reify_elem_changes(node, **kwgs):
            self("reify\n")
=======
        def reify_elem_changes(node, **kwargs):
            self.context("reify\n")
>>>>>>> 9bb40cd7

        @self.tree_conditional(lambda node: isinstance(node.object, Path))
        @self.tree_conditional_try(lambda node: not node.object.lock)
        @self.tree_operation(_("Break Subpaths"), node_type="elem", help="")
<<<<<<< HEAD
        def break_subpath_elem(node, **kwgs):
            self("element subpath\n")
=======
        def break_subpath_elem(node, **kwargs):
            self.context("element subpath\n")
>>>>>>> 9bb40cd7

        @self.tree_operation(
            _("Merge items"),
            node_type="group",
            help=_("Merge this node's children into 1 path."),
        )
<<<<<<< HEAD
        def merge_elements(node, **kwgs):
            self("element merge\n")
=======
        def merge_elements(node, **kwargs):
            self.context("element merge\n")
>>>>>>> 9bb40cd7

        def radio_match(node, i=0, **kwargs):
            if "raster_step" in node.object.values:
                step = float(node.object.values["raster_step"])
            else:
                step = 1.0
            if i == step:
                m = node.object.transform
                if m.a == step or m.b == 0.0 or m.c == 0.0 or m.d == step:
                    return True
            return False

        @self.tree_conditional(lambda node: isinstance(node.object, SVGImage))
        @self.tree_separator_before()
        @self.tree_submenu(_("Step"))
        @self.tree_radio(radio_match)
        @self.tree_iterate("i", 1, 10)
        @self.tree_operation(_("Step %s") % "{i}", node_type="elem", help="")
        def set_step_n_elem(node, i=1, **kwargs):
            step_value = i
            element = node.object
            element.values["raster_step"] = str(step_value)
            m = element.transform
            tx = m.e
            ty = m.f
            element.transform = Matrix.scale(float(step_value), float(step_value))
            element.transform.post_translate(tx, ty)
            if hasattr(element, "node"):
                element.node.modified()
            self.signal("element_property_reload", node.object)

        @self.tree_conditional(lambda node: isinstance(node.object, SVGImage))
        @self.tree_conditional_try(lambda node: not node.object.lock)
        @self.tree_operation(_("Actualize pixels"), node_type="elem", help="")
<<<<<<< HEAD
        def image_actualize_pixels(node, **kwgs):
            self("image resample\n")
=======
        def image_actualize_pixels(node, **kwargs):
            self.context("image resample\n")
>>>>>>> 9bb40cd7

        @self.tree_conditional(lambda node: isinstance(node.object, SVGImage))
        @self.tree_submenu(_("Z-depth divide"))
        @self.tree_iterate("divide", 2, 10)
        @self.tree_operation(
            _("Divide into %s images") % "{divide}", node_type="elem", help=""
        )
        def image_zdepth(node, divide=1, **kwargs):
            element = node.object
            if not isinstance(element, SVGImage):
                return
            if element.image.mode != "RGBA":
                element.image = element.image.convert("RGBA")
            band = 255 / divide
            for i in range(0, divide):
                threshold_min = i * band
                threshold_max = threshold_min + band
                self("image threshold %f %f\n" % (threshold_min, threshold_max))

        def is_locked(node):
            try:
                obj = node.object
                return obj.lock
            except AttributeError:
                return False

        @self.tree_conditional(lambda node: isinstance(node.object, SVGImage))
        @self.tree_conditional(is_locked)
        @self.tree_submenu(_("Image"))
        @self.tree_operation(_("Unlock manipulations"), node_type="elem", help="")
<<<<<<< HEAD
        def image_unlock_manipulations(node, **kwgs):
            self("image unlock\n")
=======
        def image_unlock_manipulations(node, **kwargs):
            self.context("image unlock\n")
>>>>>>> 9bb40cd7

        @self.tree_conditional(lambda node: isinstance(node.object, SVGImage))
        @self.tree_submenu(_("Image"))
        @self.tree_operation(_("Dither to 1 bit"), node_type="elem", help="")
<<<<<<< HEAD
        def image_dither(node, **kwgs):
            self("image dither\n")
=======
        def image_dither(node, **kwargs):
            self.context("image dither\n")
>>>>>>> 9bb40cd7

        @self.tree_conditional(lambda node: isinstance(node.object, SVGImage))
        @self.tree_submenu(_("Image"))
        @self.tree_operation(_("Invert image"), node_type="elem", help="")
<<<<<<< HEAD
        def image_invert(node, **kwgs):
            self("image invert\n")
=======
        def image_invert(node, **kwargs):
            self.context("image invert\n")
>>>>>>> 9bb40cd7

        @self.tree_conditional(lambda node: isinstance(node.object, SVGImage))
        @self.tree_submenu(_("Image"))
        @self.tree_operation(_("Mirror horizontal"), node_type="elem", help="")
<<<<<<< HEAD
        def image_mirror(node, **kwgs):
            self("image mirror\n")
=======
        def image_mirror(node, **kwargs):
            context("image mirror\n")
>>>>>>> 9bb40cd7

        @self.tree_conditional(lambda node: isinstance(node.object, SVGImage))
        @self.tree_submenu(_("Image"))
        @self.tree_operation(_("Flip vertical"), node_type="elem", help="")
<<<<<<< HEAD
        def image_flip(node, **kwgs):
            self("image flip\n")
=======
        def image_flip(node, **kwargs):
            self.context("image flip\n")
>>>>>>> 9bb40cd7

        @self.tree_conditional(lambda node: isinstance(node.object, SVGImage))
        @self.tree_submenu(_("Image"))
        @self.tree_operation(_("Rotate 90° CW"), node_type="elem", help="")
<<<<<<< HEAD
        def image_cw(node, **kwgs):
            self("image cw\n")
=======
        def image_cw(node, **kwargs):
            self.context("image cw\n")
>>>>>>> 9bb40cd7

        @self.tree_conditional(lambda node: isinstance(node.object, SVGImage))
        @self.tree_submenu(_("Image"))
        @self.tree_operation(_("Rotate 90° CCW"), node_type="elem", help="")
<<<<<<< HEAD
        def image_ccw(node, **kwgs):
            self("image ccw\n")
=======
        def image_ccw(node, **kwargs):
            self.context("image ccw\n")
>>>>>>> 9bb40cd7

        @self.tree_conditional(lambda node: isinstance(node.object, SVGImage))
        @self.tree_submenu(_("Image"))
        @self.tree_operation(_("Save output.png"), node_type="elem", help="")
<<<<<<< HEAD
        def image_save(node, **kwgs):
            self("image save output.png\n")
=======
        def image_save(node, **kwargs):
            self.context("image save output.png\n")
>>>>>>> 9bb40cd7

        @self.tree_conditional(lambda node: isinstance(node.object, SVGImage))
        @self.tree_submenu(_("RasterWizard"))
        @self.tree_values(
            "script", values=list(self.match("raster_script", suffix=True))
        )
        @self.tree_operation(
            _("RasterWizard: %s") % "{script}", node_type="elem", help=""
        )
<<<<<<< HEAD
        def image_rasterwizard_open(node, script=None, **kwgs):
            self("window open RasterWizard %s\n" % script)
=======
        def image_rasterwizard_open(node, script=None, **kwargs):
            self.context("window open RasterWizard %s\n" % script)
>>>>>>> 9bb40cd7

        @self.tree_conditional(lambda node: isinstance(node.object, SVGImage))
        @self.tree_submenu(_("Apply raster script"))
        @self.tree_values(
            "script", values=list(self.match("raster_script", suffix=True))
        )
        @self.tree_operation(_("Apply: %s") % "{script}", node_type="elem", help="")
<<<<<<< HEAD
        def image_rasterwizard_apply(node, script=None, **kwgs):
            self("image wizard %s\n" % script)

        @self.tree_conditional_try(lambda node: hasattr(node.object, "as_elements"))
        @self.tree_operation(_("Convert to SVG"), node_type="elem", help="")
        def cutcode_convert_svg(node, **kwgs):
            self.add_elems(list(node.object.as_elements()))

        @self.tree_conditional_try(lambda node: hasattr(node.object, "generate"))
        @self.tree_operation(_("Process as Operation"), node_type="elem", help="")
        def cutcode_operation(node, **kwgs):
            self.add_op(node.object)
=======
        def image_rasterwizard_apply(node, script=None, **kwargs):
            self.context("image wizard %s\n" % script)

        @self.tree_conditional_try(lambda node: hasattr(node.object, "as_elements"))
        @self.tree_operation(_("Convert to SVG"), node_type="elem", help="")
        def cutcode_convert_svg(node, **kwargs):
            self.context.elements.add_elems(list(node.object.as_elements()))

        @self.tree_conditional_try(lambda node: hasattr(node.object, "generate"))
        @self.tree_operation(_("Process as Operation"), node_type="elem", help="")
        def cutcode_operation(node, **kwargs):
            self.context.elements.add_op(node.object)
>>>>>>> 9bb40cd7

        @self.tree_conditional(lambda node: len(node.children) > 0)
        @self.tree_separator_before()
        @self.tree_operation(
            _("Expand all children"),
            node_type=("op", "branch elems", "branch ops", "group", "file", "root"),
            help="Expand all children of this given node.",
        )
        def expand_all_children(node, **kwargs):
            node.notify_expand()

        @self.tree_conditional(lambda node: len(node.children) > 0)
        @self.tree_operation(
            _("Collapse all children"),
            node_type=("op", "branch elems", "branch ops", "group", "file", "root"),
            help="Collapse all children of this given node.",
        )
        def collapse_all_children(node, **kwargs):
            node.notify_collapse()

        @self.tree_reference(lambda node: node.object.node)
        @self.tree_operation(_("Element"), node_type="opnode", help="")
        def reference_opnode(node, **kwargs):
            pass

    def service_detach(self, *args, **kwargs):
        self.unlisten_tree(self)

    def service_attach(self, *args, **kwargs):
        self.listen_tree(self)

<<<<<<< HEAD
    def shutdown(self, *args, **kwargs):
        self.save_persistent_operations("previous")
        for e in self.flat():
            e.unregister()
=======
    def boot(self, *a, **kwargs):
        self.context.setting(bool, "operation_default_empty", True)
        try:
            self.load_persistent_operations("previous")
        except ValueError:
            print("elements: Previous operation settings invalid: ValueError")
        ops = list(self.ops())
        if not len(ops) and self.context.operation_default_empty:
            self.load_default()
            return
>>>>>>> 9bb40cd7

    def save_persistent_operations(self, name):
        settings = self.derive("operations/" + name)
        settings.clear_persistent()

        for i, op in enumerate(self.ops()):
            op_set = settings.derive("%06i" % i)
<<<<<<< HEAD
            if not hasattr(op, "settings"):
                continue  # Might be a function.
            op.argb_color = op.color.argb
            op_set.kernel.write_persistent_attributes(op_set.path, op)
            op_set.kernel.write_persistent_attributes(op_set.path, op.settings)
=======
            if isinstance(op, LaserOperation):
                sets = op.settings
                for q in (op, sets):
                    for key in dir(q):
                        if key.startswith("_"):
                            continue
                        if (key in [
                            "emphasized",
                            "highlighted",
                            "selected",
                            "targeted",
                        ]):
                            continue
                        if key.startswith("implicit"):
                            continue
                        value = getattr(q, key)
                        if value is None:
                            continue
                        if isinstance(value, Color):
                            value = value.argb
                        op_set.write_persistent(key, value)
            elif isinstance(op, CommandOperation):
                for key in dir(op):
                    value = getattr(op, key)
                    if key.startswith("_"):
                        continue
                    if (key in [
                        "emphasized",
                        "highlighted",
                        "selected",
                        "targeted",
                    ]):
                        continue
                    if value is None:
                        continue
                    op_set.write_persistent(key, value)
>>>>>>> 9bb40cd7
        settings.close_subpaths()

    def load_persistent_operations(self, name):
        self.clear_operations()
        settings = self.derive("operations/" + name)
        subitems = list(settings.derivable())
        ops = [None] * len(subitems)
        for i, v in enumerate(subitems):
<<<<<<< HEAD
            op_setting_context = settings.get_context(v)
            op = LaserOperation()
            op_set = op.settings
            op.argb_color = 0
            op_setting_context.read_persistent_object(op)
            op_setting_context.read_persistent_object(op_set)
            if op.argb_color is not None:
                op.color = Color(argb=op.argb_color)

=======
            op_setting_context = settings.derive(v)
            op_type = op_setting_context.get_persistent_value(str, "type")
            if op_type in ["op", ""]:
                op = LaserOperation()
                op_set = op.settings
                op_setting_context.load_persistent_object(op)
                op_setting_context.load_persistent_object(op_set)
                op.type = "op"
            elif op_type == "cmdop":
                name = op_setting_context.get_persistent_value(str, "label")
                command = op_setting_context.get_persistent_value(int, "command")
                op = CommandOperation(name, command)
                op_setting_context.load_persistent_object(op)
            else:
                continue
>>>>>>> 9bb40cd7
            try:
                ops[i] = op
            except (ValueError, IndexError):
                ops.append(op)
        self.add_ops([o for o in ops if o is not None])
        self.classify(list(self.elems()))

    def emphasized(self, *args):
        self._emphasized_bounds_dirty = True
        self._emphasized_bounds = None

    def altered(self, *args):
        self._emphasized_bounds_dirty = True
        self._emphasized_bounds = None

    def modified(self, *args):
        self._emphasized_bounds_dirty = True
        self._emphasized_bounds = None

    def listen_tree(self, listener):
        self._tree.listen(listener)

    def unlisten_tree(self, listener):
        self._tree.unlisten(listener)

    def add_element(self, element, stroke="black"):
        if (
            not isinstance(element, SVGText)
            and hasattr(element, "__len__")
            and len(element) == 0
        ):
            return  # No empty elements.
        if hasattr(element, "stroke") and element.stroke is None:
            element.stroke = Color(stroke)
        node = self.add_elem(element)
        self.set_emphasis([element])
        node.focus()
        return node

    def load_default(self):
        self.clear_operations()
        self.add_op(
            LaserOperation(
                operation="Image",
                color="black",
                speed=140.0,
                power=1000.0,
                raster_step=3,
            )
        )
        self.add_op(LaserOperation(operation="Raster"))
        self.add_op(LaserOperation(operation="Engrave"))
        self.add_op(LaserOperation(operation="Cut"))
        self.classify(list(self.elems()))

    def load_default2(self):
        self.clear_operations()
        self.add_op(
            LaserOperation(
                operation="Image",
                color="black",
                speed=140.0,
                power=1000.0,
                raster_step=3,
            )
        )
        self.add_op(LaserOperation(operation="Raster"))
        self.add_op(LaserOperation(operation="Engrave", color="blue"))
        self.add_op(LaserOperation(operation="Engrave", color="green"))
        self.add_op(LaserOperation(operation="Engrave", color="magenta"))
        self.add_op(LaserOperation(operation="Engrave", color="cyan"))
        self.add_op(LaserOperation(operation="Engrave", color="yellow"))
        self.add_op(LaserOperation(operation="Cut"))
        self.classify(list(self.elems()))

    def tree_operations_for_node(self, node):
        for func, m, sname in self.find("tree", node.type, ".*"):
            reject = False
            for cond in func.conditionals:
                if not cond(node):
                    reject = True
                    break
            if reject:
                continue
            for cond in func.try_conditionals:
                try:
                    if not cond(node):
                        reject = True
                        break
                except Exception:
                    continue
            if reject:
                continue
            func_dict = {
                "name": label_truncate_re.sub("", str(node.label)),
                "label": str(node.label),
            }

            iterator = func.values
            if iterator is None:
                iterator = [0]
            else:
                try:
                    iterator = list(iterator())
                except TypeError:
                    pass
            for i, value in enumerate(iterator):
                func_dict["iterator"] = i
                func_dict["value"] = value
                try:
                    func_dict[func.value_name] = value
                except AttributeError:
                    pass

                for calc in func.calcs:
                    key, c = calc
                    value = c(value)
                    func_dict[key] = value
                if func.radio is not None:
                    try:
                        func.radio_state = func.radio(node, **func_dict)
                    except:
                        func.radio_state = False
                else:
                    func.radio_state = None
                name = func.name.format_map(func_dict)
                func.func_dict = func_dict
                func.real_name = name

                yield func

    def flat(self, **kwargs):
        yield from self._tree.flat(**kwargs)

    @staticmethod
    def tree_calc(value_name, calc_func):
        def decor(func):
            func.calcs.append((value_name, calc_func))
            return func

        return decor

    @staticmethod
    def tree_values(value_name, values):
        def decor(func):
            func.value_name = value_name
            func.values = values
            return func

        return decor

    @staticmethod
    def tree_iterate(value_name, start, stop, step=1):
        def decor(func):
            func.value_name = value_name
            func.values = range(start, stop, step)
            return func

        return decor

    @staticmethod
    def tree_radio(radio_function):
        def decor(func):
            func.radio = radio_function
            return func

        return decor

    @staticmethod
    def tree_submenu(submenu):
        def decor(func):
            func.submenu = submenu
            return func

        return decor

    @staticmethod
    def tree_conditional(conditional):
        def decor(func):
            func.conditionals.append(conditional)
            return func

        return decor

    @staticmethod
    def tree_conditional_try(conditional):
        def decor(func):
            func.try_conditionals.append(conditional)
            return func

        return decor

    @staticmethod
    def tree_reference(node):
        def decor(func):
            func.reference = node
            return func

        return decor

    @staticmethod
    def tree_separator_after():
        def decor(func):
            func.separate_after = True
            return func

        return decor

    @staticmethod
    def tree_separator_before():
        def decor(func):
            func.separate_before = True
            return func

        return decor

    def tree_operation(self, name, node_type=None, help=None, **kwargs):
        def decorator(func):
            @functools.wraps(func)
            def inner(node, **ik):
                returned = func(node, **ik, **kwargs)
                return returned

            if isinstance(node_type, tuple):
                ins = node_type
            else:
                ins = (node_type,)

            # inner.long_help = func.__doc__
            inner.help = help
            inner.node_type = ins
            inner.name = name
            inner.radio = None
            inner.submenu = None
            inner.reference = None
            inner.separate_after = False
            inner.separate_before = False
            inner.conditionals = list()
            inner.try_conditionals = list()
            inner.calcs = list()
            inner.values = [0]
            registered_name = inner.__name__

            for _in in ins:
                p = "tree/%s/%s" % (_in, registered_name)
                if p in self._registered:
                    raise NameError(
                        "A function of this name was already registered: %s" % p
                    )
                self.register(p, inner)
            return inner

        return decorator

    @property
    def op_branch(self):
        return self._tree.get(type="branch ops")

    @property
    def elem_branch(self):
        return self._tree.get(type="branch elems")

    def ops(self, **kwargs):
        operations = self._tree.get(type="branch ops")
        for item in operations.flat(types=("op", "cmdop"), depth=1, **kwargs):
            yield item

    def elems(self, **kwargs):
        elements = self._tree.get(type="branch elems")
        for item in elements.flat(types=("elem",), **kwargs):
            yield item.object

    def elems_nodes(self, depth=None, **kwargs):
        elements = self._tree.get(type="branch elems")
        for item in elements.flat(
            types=("elem", "file", "group"), depth=depth, **kwargs
        ):
            yield item

    def top_element(self, **kwargs):
        """
        Returns the first matching node via a depth first search.
        """
        for e in self.elem_branch.flat(**kwargs):
            return e
        return None

    def first_element(self, **kwargs):
        """
        Returns the first matching element node via a depth first search. Elements must be type elem.
        """
        for e in self.elems(**kwargs):
            return e
        return None

    def has_emphasis(self):
        """
        Returns whether any element is emphasized
        """
        for e in self.elems_nodes(emphasized=True):
            return True
        return False

    def count_elems(self, **kwargs):
        return len(list(self.elems(**kwargs)))

    def count_op(self, **kwargs):
        return len(list(self.ops(**kwargs)))

    def get(self, obj=None, type=None):
        return self._tree.get(obj=obj, type=type)

    def get_op(self, index, **kwargs):
        for i, op in enumerate(self.ops(**kwargs)):
            if i == index:
                return op
        raise IndexError

    def get_elem(self, index, **kwargs):
        for i, elem in enumerate(self.elems(**kwargs)):
            if i == index:
                return elem
        raise IndexError

    def get_elem_node(self, index, **kwargs):
        for i, elem in enumerate(self.elems_nodes(**kwargs)):
            if i == index:
                return elem
        raise IndexError

    def add_op(self, op, pos=None):
        """
        Add an operation. Wraps it within a node, and appends it to the tree.

        :param element:
        :param classify: Should this element be automatically classified.
        :return:
        """
        operation_branch = self._tree.get(type="branch ops")
        op.set_label(str(op))
        operation_branch.add(op, type="op", pos=pos)

    def add_ops(self, adding_ops):
        operation_branch = self._tree.get(type="branch ops")
        items = []
        for op in adding_ops:
            op.set_label(str(op))
            operation_branch.add(op, type=op.type)
            items.append(op)
        return items

    def add_elem(self, element, classify=False):
        """
        Add an element. Wraps it within a node, and appends it to the tree.

        :param element:
        :param classify: Should this element be automatically classified.
        :return:
        """
        element_branch = self._tree.get(type="branch elems")
        node = element_branch.add(element, type="elem")
        self.signal("element_added", element)
        if classify:
            self.classify([element])
        return node

    def add_elems(self, adding_elements):
        element_branch = self._tree.get(type="branch elems")
        items = []
        for element in adding_elements:
            items.append(element_branch.add(element, type="elem"))
        self.signal("element_added", adding_elements)
        return items

    def clear_operations(self):
        operations = self._tree.get(type="branch ops")
        operations.remove_all_children()

    def clear_elements(self):
        elements = self._tree.get(type="branch elems")
        elements.remove_all_children()

    def clear_files(self):
        pass

    def clear_elements_and_operations(self):
        self.clear_elements()
        self.clear_operations()

    def clear_all(self):
        self.clear_elements()
        self.clear_operations()
        self.clear_files()
        self.clear_note()
        self.validate_selected_area()

    def clear_note(self):
        self.note = None

    def remove_elements(self, elements_list):
        for elem in elements_list:
            for i, e in enumerate(self.elems()):
                if elem is e:
                    e.node.remove_node()
        self.remove_elements_from_operations(elements_list)
        self.validate_selected_area()

    def remove_operations(self, operations_list):
        for op in operations_list:
            for i, o in enumerate(list(self.ops())):
                if o is op:
                    o.remove_node()
            self.signal("operation_removed", op)

    def remove_elements_from_operations(self, elements_list):
        for i, op in enumerate(self.ops()):
            for e in list(op.children):
                for q in elements_list:
                    if q is e.object:
                        e.remove_node()
                        break

    def selected_area(self):
        if self._emphasized_bounds_dirty:
            self.validate_selected_area()
        return self._emphasized_bounds

    def validate_selected_area(self):
        boundary_points = []
        for e in self.elem_branch.flat(
            types="elem",
            emphasized=True,
        ):
            if e.bounds is None:
                continue
            box = e.bounds
            top_left = [box[0], box[1]]
            top_right = [box[2], box[1]]
            bottom_left = [box[0], box[3]]
            bottom_right = [box[2], box[3]]
            boundary_points.append(top_left)
            boundary_points.append(top_right)
            boundary_points.append(bottom_left)
            boundary_points.append(bottom_right)

        if len(boundary_points) == 0:
            new_bounds = None
        else:
            xmin = min([e[0] for e in boundary_points])
            ymin = min([e[1] for e in boundary_points])
            xmax = max([e[0] for e in boundary_points])
            ymax = max([e[1] for e in boundary_points])
            new_bounds = [xmin, ymin, xmax, ymax]
        self._emphasized_bounds_dirty = False
        if self._emphasized_bounds != new_bounds:
            self._emphasized_bounds = new_bounds
            self.signal("selected_bounds", self._emphasized_bounds)

    def highlight_children(self, node_context):
        """
        Recursively highlight the children.
        :param node_context:
        :return:
        """
        for child in node_context.children:
            child.highlighted = True
            self.highlight_children(child)

    def target_clones(self, node_context, node_exclude, object_search):
        """
        Recursively highlight the children.

        :param node_context: context node to search from
        :param node_exclude: excluded nodes
        :param object_search: Specific searched for object.
        :return:
        """
        for child in node_context.children:
            self.target_clones(child, node_exclude, object_search)
            if child is node_exclude:
                continue
            if child.object is None:
                continue
            if object_search is child.object:
                child.targeted = True

    def set_selected(self, selected):
        """
        Selected is the sublist of specifically selected nodes.
        """
        for s in self._tree.flat():
            in_list = selected is not None and (
                s in selected or (hasattr(s, "object") and s.object in selected)
            )
            if s.selected:
                if not in_list:
                    s.selected = False
            else:
                if in_list:
                    s.selected = True
        if selected is not None:
            for e in selected:
                e.selected = True

    def set_emphasis(self, emphasize):
        """
        If any operation is selected, all sub-operations are highlighted.
        If any element is emphasized, all copies are highlighted.
        If any element is emphasized, all operations containing that element are targeted.
        """
        for s in self._tree.flat():
            if s.highlighted:
                s.highlighted = False
            if s.targeted:
                s.targeted = False

            in_list = emphasize is not None and (
                s in emphasize or (hasattr(s, "object") and s.object in emphasize)
            )
            if s.emphasized:
                if not in_list:
                    s.emphasized = False
            else:
                if in_list:
                    s.emphasized = True
        if emphasize is not None:
            for e in emphasize:
                e.emphasized = True
                if hasattr(e, "object"):
                    self.target_clones(self._tree, e, e.object)
                if hasattr(e, "node"):
                    e = e.node
                self.highlight_children(e)

    def center(self):
        bounds = self._emphasized_bounds
        return (bounds[2] + bounds[0]) / 2.0, (bounds[3] + bounds[1]) / 2.0

    def ensure_positive_bounds(self):
        b = self._emphasized_bounds
        if b is None:
            return
        self._emphasized_bounds = [
            min(b[0], b[2]),
            min(b[1], b[3]),
            max(b[0], b[2]),
            max(b[1], b[3]),
        ]
        self.signal("selected_bounds", self._emphasized_bounds)

    def update_bounds(self, b):
        self._emphasized_bounds = [b[0], b[1], b[2], b[3]]
        self.signal("selected_bounds", self._emphasized_bounds)

    def move_emphasized(self, dx, dy):
        for obj in self.elems(emphasized=True):
            obj.transform.post_translate(dx, dy)
            obj.node.modified()

    def set_emphasized_by_position(self, position):
        def contains(box, x, y=None):
            if y is None:
                y = x[1]
                x = x[0]
            return box[0] <= x <= box[2] and box[1] <= y <= box[3]

        if self.has_emphasis():
            if self._emphasized_bounds is not None and contains(
                self._emphasized_bounds, position
            ):
                return  # Select by position aborted since selection position within current select bounds.
        for e in self.elems_nodes(depth=1, cascade=False):
            try:
                bounds = e.bounds
            except AttributeError:
                continue  # No bounds.
            if bounds is None:
                continue
            if contains(bounds, position):
                e_list = [e]
                self._emphasized_bounds = bounds
                self.set_emphasis(e_list)
                return
        self._emphasized_bounds = None
        self.set_emphasis(None)

    def classify_legacy(self, elements, operations=None, add_op_function=None):
        """
        Classify does the placement of elements within operations.
        "Image" is the default for images.
        Typically,
        If element strokes are red they get classed as cut operations
        If they are otherwise they get classed as engrave.
        However, this differs based on the ops in question.
        :param elements: list of elements to classify.
        :param operations: operations list to classify into.
        :param add_op_function: function to add a new operation, because of a lack of classification options.
        :return:
        """
        if elements is None:
            return

        # Use of Classify in reverse is new functionality in 0.7.1
        # So using it is incompatible, but not using it would be inconsistent
        # Perhaps classify_reverse should be cleared and disabled if classify_legacy is set.
        reverse = self.classify_reverse
        if reverse:
            elements = reversed(elements)
        if operations is None:
            operations = list(self.ops())
        if add_op_function is None:
            add_op_function = self.add_op
        for element in elements:
            # Following lines added to handle 0.7 special ops added to ops list
            if hasattr(element, "operation"):
                add_op_function(element)
                continue
            # Following lines added that are not in 0.6
            if element is None:
                continue
            was_classified = False
            # image_added code removed because it could never be used
            for op in operations:
                if op.operation == "Raster" and not op.default:
                    if element.stroke is not None and op.color == abs(element.stroke):
                        op.add(element, type="opnode")
                        was_classified = True
                    elif isinstance(element, SVGImage):
                        op.add(element, type="opnode")
                        was_classified = True
                    elif isinstance(element, SVGText):
                        op.add(element)
                        was_classified = True
                    elif element.fill is not None and element.fill.argb is not None:
                        op.add(element, type="opnode")
                        was_classified = True
                elif (
                    op.operation in ("Engrave", "Cut")
                    and element.stroke is not None
                    and op.color == abs(element.stroke)
                    and not op.default
                ):
                    op.add(element, type="opnode")
                    was_classified = True
                elif op.operation == "Image" and isinstance(element, SVGImage):
                    op.add(element, type="opnode")
                    was_classified = True
                    break  # May only classify in one image operation.
                elif op.operation == "Dots" and isDot(element):
                    op.add(element, type="opnode")
                    was_classified = True
                    break  # May only classify in Dots.

            if not was_classified:
                # Additional code over and above 0.6.23 to add new DISABLED operations
                # so that all elements are classified.
                # This code definitely classifies more elements, and should classify all, however
                # it is not guaranteed to classify all elements as this is not explicitly checked.
                op = None
                if isinstance(element, SVGImage):
                    op = LaserOperation(operation="Image", output=False)
                elif isDot(element):
                    op = LaserOperation(operation="Dots", output=False)
                elif (
                    # test for Shape or SVGText instance is probably unnecessary,
                    # but we should probably not test for stroke without ensuring
                    # that the object has a stroke attribute.
                    isinstance(element, (Shape, SVGText))
                    and element.stroke is not None
                    and element.stroke.value is not None
                ):
                    op = LaserOperation(
                        operation="Engrave", color=element.stroke, speed=35.0
                    )
                # This code is separated out to avoid duplication
                if op is not None:
                    add_op_function(op)
                    op.add(element, type="opnode")
                    operations.append(op)

                # Seperate code for Raster ops because we might add a Raster op
                # and a vector op for same element.
                if (
                    isinstance(element, (Shape, SVGText))
                    and element.fill is not None
                    and element.fill.argb is not None
                    and not isDot(element)
                ):
                    op = LaserOperation(operation="Raster", color=0, output=False)
                    add_op_function(op)
                    op.add(element, type="opnode")
                    operations.append(op)

    def add_classify_op(self, op):
        """
        Ops are added as part of classify as elements are iterated that need a new op.
        Rather than add them at the end, creating a random sequence of Engrave and Cut operations
        perhaps with an Image or Raster or Dots operation in there as well, instead  we need to try
        to group operations together, adding the new operation:
        1. After the last operation of the same type if one exists; or if not
        2. After the last operation of the highest priority existing operation (where Dots is the lowest priority and Cut is the highest.
        """
        operations = self._tree.get(type="branch ops").children
        for pos, old_op in reversed_enumerate(operations):
            if op.operation == old_op.operation:
                return self.add_op(op, pos=pos + 1)

        # No operation of same type found. So we will look for last operation of a lower priority and add after it.
        try:
            priority = OP_PRIORITIES.index(op.operation)
        except ValueError:
            return self.add_op(op)

        for pos, old_op in reversed_enumerate(operations):
            try:
                if OP_PRIORITIES.index(old_op.operation) < priority:
                    return self.add_op(op, pos=pos + 1)
            except ValueError:
                pass
        return self.add_op(op, pos=0)

    def classify(self, elements, operations=None, add_op_function=None):
        """
        Classify does the placement of elements within operations.
        In the future, we expect to be able to save and reload the mapping of
        elements to operations, but at present classification is the only means
        of assigning elements to operations.

        This classification routine ensures that every element is assigned
        to at least one operation - the user does NOT have to check whether
        some elements have not been assigned (which was an issue with 0.6.x).

        Because of how overlaying raster elements can have white areas masking
        underlying non-white areas, the classification of raster elements is complex,
        and indeed deciding whether elements should be classified as vector or raster
        has edge case complexities.

        SVGImage is classified as Image.
        Dots are a special type of Path
        All other SVGElement types are Shapes / Text

        Paths consisting of a move followed by a single stright line segment
        are never Raster (since no width) - testing for more complex stright line
        path-segments and that multiple-such-segments are also straight-line is complex,

        Shapes/Text with grey (R=G=B) strokes are raster by default regardless of fill

        Shapes/Text with non-transparent Fill are raster by default - except for one
        edge case: Elements with white fill, non-grey stroke and no raster elements behind
        them are considered vector elements.

        Shapes/Text with no fill and non-grey strokes are vector by default - except
        for one edge case: Elements with strokes that have other raster elements
        overlaying the stroke should in some cases be considered raster elements,
        but there are serveral use cases and counter examples are likely easy to create.
        The algorithm below tries to be conservative in deciding whether to switch a default
        vector to a raster due to believing it is part of raster combined with elements on top.
        In essence, if there are raster elements on top (later in the list of elements) that
        have the given vector element's stroke colour as either a stroke or fill colour, then the
        probability is that this vector element should be considered a raster instead.

        RASTER ELEMENTS
        Because rastering of overlapping elements depends on the sequence of the elements
        (think of the difference between a white fill above or below a black fill)
        it is essential that raster elements are added to operations in the same order
        that they exist in the file/elements branch.

        Raster elements are handled differently depending on whether existing
        Raster operations are simple or complex:
            1.  Simple - all existing raster ops have the same color
                (default being a different colour to any other); or
            2.  Complex - there are existing raster ops of two different colors
                (default being a different colour to any other)

        Simple - Raster elements are matched immediately to all Raster operations.
        Complex - Raster elements are processed in a more complex second pass (see below)

        VECTOR ELEMENTS
        Vector Shapes/Text are attempted to match to Cut/Engrave/Raster operations of
        exact same color (regardless of default raster or vector)

        If not matched to exact colour, vector elements are classified based on colour:
            1. Redish strokes are considered cuts
            2. Other colours are considered engraves
        If a default Cut/Engrave operation exists then the element is classified to it.
        Otherwise a new operation of matching color and type is created.
        New White Engrave operations are created disabled by default.

        SIMPLE RASTER CLASSIFICATION
        All existing raster ops are of the same color (or there are no existing raster ops)

        In this case all raster operations will be assigned either to:
            A. all existing raster ops (if there are any); or
            B. to a new Default Raster operation we create in a similar way as vector elements

        Because raster elements are all added to the same operations in pass 1 and without being
        grouped, the sequence of elements is retained by default, and no special handling is needed.

        COMPLEX RASTER CLASSIFICATION
        There are existing raster ops of at least 2 different colours.

        In this case we are going to try to match raster elements to raster operations by colour.
        But this is complicated as we need to keep overlapping raster elements together in the
        sae operations because raster images are generated within each operation.

        So in this case we classify vector and special elements in a first pass,
        and then analyse and classify raster operations in a special second pass.

        Because we have to analyse all raster elements together, when you load a new file
        Classify has to be called once with all elements in the file
        rather than on an element-by-element basis.

        In the second pass, we do the following:

        1.  Group rasters by whether they have overlapping bounding boxes.
            After this, if rasters are in separate groups then they are in entirely separate
            areas of the burn which do not overlap. Consequently they can be allocated
            to different operations without causing incorrect results.

            Note 1: It is difficult to ensure that elements are retained in sequence when doing
            grouping. Before adding to the raster operations, we sort back into the
            original element sequence.

            Note 2: The current algorithm uses bounding-boxes. One edge case is to have two
            separate raster patterns of different colours that do NOT overlap but whose
            bounding-boxes DO overlap. In these cases they will both be allocated to the same
            raster Operations whereas they potentially could be allocated to different Operations.

        2.  For each group of raster objects, determine whether there are existing Raster operations
            of the same colour as at least one element in the group.
            If any element in a group matches the color of an operation, then
            all the raster elements of the group will be added to that operation.

        3.  If there are any raster elements that are not classified in this way, then:
            A)  If there are Default Raster Operation(s), then the remaining raster elements are
                allocated to those.
            B)  Otherwise, if there are any non-default raster operations that are empty and those
                raster operations are all of the same colour, then the remaining raster operations
                will be allocated to those Raster operations.
            C)  Otherwise, a new Default Raster operation will be created and remaining
                Raster elements will be added to that.

        LIMITATIONS: The current code does NOT do the following:

        a.  Handle rasters in second or later files which overlap elements from earlier files which
            have already been classified into operations. It is assumed that if they happen to
            overlap that is coincidence. After all the files could have been added in a different
            order and then would have a different result.
        b.  Handle the reclassifications of single elements which have e.g. had their colour
            changed. (The multitude of potential use cases are many and varied, and difficult or
            impossible comprehensively to predict.)

        It may be that we will need to:

        1.  Use the total list of Shape / Text elements loaded in the Elements Branch sequence
            to keep elements in the correct sequence in an operation.
        2.  Handle cases where the user resequences elements by ensuring that a drag and drop
            of elements in the Elements branch of the tree is reflected in the sequence in Operations
            and vice versa. This could, however, get messy.


        :param elements: list of elements to classify.
        :param operations: operations list to classify into.
        :param add_op_function: function to add a new operation, because of a lack of classification options.
        :return:
        """
        debug = self.kernel.channel("classify", timestamp=True)

        if self.legacy_classification:
            debug("classify: legacy")
            self.classify_legacy(elements, operations, add_op_function)
            return

        if elements is None:
            return

        if operations is None:
            operations = list(self.ops())
        if add_op_function is None:
            add_op_function = self.add_classify_op

        reverse = self.classify_reverse
        # If reverse then we insert all elements into operations at the beginning rather than appending at the end
        # EXCEPT for Rasters which have to be in the correct sequence.
        element_pos = 0 if reverse else None

        vector_ops = []
        raster_ops = []
        special_ops = []
        new_ops = []
        default_cut_ops = []
        default_engrave_ops = []
        default_raster_ops = []
        rasters_one_pass = None

        for op in operations:
            if not isinstance(op, LaserOperation):
                continue
            if op.default:
                if op.operation == "Cut":
                    default_cut_ops.append(op)
                if op.operation == "Engrave":
                    default_engrave_ops.append(op)
                if op.operation == "Raster":
                    default_raster_ops.append(op)
            if op.operation in ("Cut", "Engrave"):
                vector_ops.append(op)
            elif op.operation == "Raster":
                raster_ops.append(op)
                op_color = op.color.rgb if not op.default else "default"
                if rasters_one_pass is not False:
                    if rasters_one_pass is not None:
                        if str(rasters_one_pass) != str(op_color):
                            rasters_one_pass = False
                    else:
                        rasters_one_pass = op_color
            else:
                special_ops.append(op)
        if rasters_one_pass is not False:
            rasters_one_pass = True

        debug(
            "classify: ops: {passes}, {v} vectors, {r} rasters, {s} specials".format(
                passes="one pass" if rasters_one_pass else "two passes",
                v=len(vector_ops),
                r=len(raster_ops),
                s=len(special_ops),
            )
        )

        elements_to_classify = []
        for element in elements:
            if element is None:
                debug("classify: not classifying -  element is None")
                continue
            if hasattr(element, "operation"):
                add_op_function(element)
                debug(
                    "classify: added element as op: {op}".format(
                        op=str(op),
                    )
                )
                continue

            is_dot = isDot(element)
            is_straight_line = isStraightLine(element)
            # print(element.stroke, element.fill, element.fill.alpha, is_straight_line, is_dot)

            # Check for default vector operations
            element_vector = False
            if isinstance(element, (Shape, SVGText)) and not is_dot:
                # Vector if not filled
                if (
                    element.fill is None
                    or element.fill.rgb is None
                    or (element.fill.alpha is not None and element.fill.alpha == 0)
                    or is_straight_line
                ):
                    element_vector = True

                # Not vector if grey stroke
                if (
                    element_vector
                    and element.stroke is not None
                    and element.stroke.rgb is not None
                    and element.stroke.red == element.stroke.green
                    and element.stroke.red == element.stroke.blue
                ):
                    element_vector = False

            elements_to_classify.append((
                element,
                element_vector,
                is_dot,
                is_straight_line,
            ))

        debug(
            "classify: elements: {e} elements to classify".format(
                e=len(elements_to_classify),
            )
        )

        # Handle edge cases
        # Convert raster elements with white fill and no raster elements behind to vector
        # Because the white fill is not hiding anything.
        for i, (
            element,
            element_vector,
            is_dot,
            is_straight_line,
        ) in enumerate(elements_to_classify):
            if (
                # Raster?
                not element_vector
                and isinstance(element, (Shape, SVGText))
                and not is_dot
                # White non-transparent fill?
                and element.fill is not None
                and element.fill.rgb is not None
                and element.fill.rgb == 0xffffff
                and element.fill.alpha is not None
                and element.fill.alpha != 0
                # But not grey stroke?
                and (
                    element.stroke is None
                    or element.stroke.rgb is None
                    or element.stroke.red != element.stroke.green
                    or element.stroke.red != element.stroke.blue
                )
            ):
                bbox = element.bbox()
                # Now check for raster elements behind
                for e2 in elements_to_classify[:i]:
                    # Ignore vectors
                    if e2[1]:
                        continue
                    # If underneath then stick with raster?
                    if self.bbox_overlap(bbox, e2[0].bbox()):
                        break
                else:
                    # No rasters underneath - convert to vector
                    debug(
                        "classify: edge-case: treating raster as vector: {label}".format(
                            label=self.element_label_id(element),
                        )
                    )

                    element_vector = True
                    elements_to_classify[i] = (
                        element,
                        element_vector,
                        is_dot,
                        is_straight_line,
                    )

        # Convert vector elements with element in front crossing the stroke to raster
        for i, (
            element,
            element_vector,
            is_dot,
            is_straight_line,
        ) in reversed_enumerate(elements_to_classify):
            if (
                element_vector
                and element.stroke is not None
                and element.stroke.rgb is not None
                and element.stroke.rgb != 0xffffff
            ):
                bbox = element.bbox()
                color = element.stroke.rgb
                # Now check for raster elements in front whose path crosses over this path
                for e in elements_to_classify[i+1:]:
                    # Raster?
                    if e[1]:
                        continue
                    # Stroke or fill same colour?
                    if (
                        (
                            e[0].stroke is None
                            or e[0].stroke.rgb is None
                            or e[0].stroke.rgb != color
                        ) and (
                            e[0].fill is None
                            or e[0].fill.alpha is None
                            or e[0].fill.alpha == 0
                            or e[0].fill.rgb is None
                            or e[0].fill.rgb != color
                        )
                    ):
                        continue
                    # We have an element with a matching color
                    if self.bbox_overlap(bbox, e[0].bbox()):
                        # Rasters on top - convert to raster
                        debug(
                            "classify: edge-case: treating vector as raster: {label}".format(
                                label=self.element_label_id(element),
                            )
                        )

                        element_vector = False
                        elements_to_classify[i] = (
                            element,
                            element_vector,
                            is_dot,
                            is_straight_line,
                        )
                        break

        raster_elements = []
        for (
            element,
            element_vector,
            is_dot,
            is_straight_line,
        ) in elements_to_classify:

            element_color = self.element_classify_color(element)
            if isinstance(element, (Shape, SVGText)) and (
                element_color is None or element_color.rgb is None
            ):
                debug(
                    "classify: not classifying -  no stroke or fill color: {e}".format(
                        e=self.element_label_id(element, short=False),
                    )
                )
                continue

            element_added = False
            if is_dot or isinstance(element, SVGImage):
                for op in special_ops:
                    if (
                        (is_dot and op.operation == "Dots")
                        or
                        (isinstance(element, SVGImage) and op.operation == "Image")
                    ):
                        op.add(element, type="opnode", pos=element_pos)
                        element_added = True
                        break  # May only classify in one Dots or Image operation and indeed in one operation
            elif element_vector:
                # Vector op (i.e. no fill) with exact colour match to Raster Op will be rastered
                for op in raster_ops:
                    if (
                        op.color is not None
                        and op.color.rgb == element_color.rgb
                        and op not in default_raster_ops
                    ):
                        if not rasters_one_pass:
                                op.add(element, type="opnode", pos=element_pos)
                        elif not element_added:
                            raster_elements.append((element, element.bbox()))
                        element_added = True

                for op in vector_ops:
                    if (
                        op.color is not None
                        and op.color.rgb == element_color.rgb
                        and op not in default_cut_ops
                        and op not in default_engrave_ops
                    ):
                        op.add(element, type="opnode", pos=element_pos)
                        element_added = True
                if (
                    element.stroke is None
                    or element.stroke.rgb is None
                    or element.stroke.rgb == 0xffffff
                ):
                    debug(
                        "classify: not classifying - white element at back: {e}".format(
                            e=self.element_label_id(element, short=False),
                        )
                    )
                    continue

            elif rasters_one_pass:
                for op in raster_ops:
                    if (
                        op.color is not None
                        and op.color.rgb == element_color.rgb
                    ):
                        op.add(element, type="opnode", pos=element_pos)
                        element_added = True
            else:
                raster_elements.append((element, element.bbox()))
                continue

            if element_added:
                continue

            if element_vector:
                is_cut = Color.distance_sq("red", element_color) <= 18825
                if is_cut:
                    for op in default_cut_ops:
                        op.add(element, type="opnode", pos=element_pos)
                        element_added = True
                else:
                    for op in default_engrave_ops:
                        op.add(element, type="opnode", pos=element_pos)
                        element_added = True
            elif (
                rasters_one_pass
                and isinstance(element, (Shape, SVGText))
                and not is_dot
                and raster_ops
            ):
                for op in raster_ops:
                    op.add(element, type="opnode", pos=element_pos)
                element_added = True

            if element_added:
                continue

            # Need to add a new operation to classify into
            op = None
            if is_dot:
                op = LaserOperation(operation="Dots", default=True)
                special_ops.append(op)
            elif isinstance(element, SVGImage):
                op = LaserOperation(operation="Image", default=True)
                special_ops.append(op)
            elif isinstance(element, (Shape, SVGText)):
                if element_vector:
                    if (
                        is_cut
                    ):  # This will be initialised because criteria are same as above
                        op = LaserOperation(operation="Cut", color=abs(element_color))
                    else:
                        op = LaserOperation(
                            operation="Engrave", color=abs(element_color)
                        )
                        if element_color == Color("white"):
                            op.output = False
                    vector_ops.append(op)
                elif rasters_one_pass:
                    op = LaserOperation(
                        operation="Raster", color="Transparent", default=True
                    )
                    default_raster_ops.append(op)
                    raster_ops.append(op)
            if op is not None:
                new_ops.append(op)
                add_op_function(op)
                # element cannot be added to op before op is added to operations - otherwise opnode is not created.
                op.add(element, type="opnode", pos=element_pos)
                debug(
                    "classify: added op: {op}".format(
                        op=str(op),
                    )
                )

        # End loop "for element in elements"

        if rasters_one_pass:
            return

        # Now deal with two-pass raster elements
        # It is ESSENTIAL that elements are added to operations in the same order as original.
        # The easiest way to ensure this is to create groups using a copy of raster_elements and
        # then ensure that groups have elements in the same order as in raster_elements.
        debug(
            "classify: raster pass two: {n} elements".format(
                n=len(raster_elements),
            )
        )

        # Debugging print statements have been left in as comments as this code can
        # be complex to debug and even print statements can be difficult to craft

        # This is a list of groups, where each group is a list of tuples, each an element and its bbox.
        # Initial list has a separate group for each element.
        raster_groups = [[e] for e in raster_elements]
        raster_elements = [e[0] for e in raster_elements]
        # print("initial", list(map(lambda g: list(map(lambda e: e[0].id,g)), raster_groups)))

        # We are using old fashioned iterators because Python cannot cope with consolidating a list whilst iterating over it.
        for i in range(len(raster_groups) - 2, -1, -1):
            g1 = raster_groups[i]
            for j in range(len(raster_groups) - 1, i, -1):
                g2 = raster_groups[j]
                if self.group_elements_overlap(g1, g2):
                    # print("g1", list(map(lambda e: e[0].id,g1)))
                    # print("g2", list(map(lambda e: e[0].id,g2)))

                    # if elements in the group overlap
                    # add the element tuples from group 2 to group 1
                    g1.extend(g2)
                    # and remove group 2
                    del raster_groups[j]

                    # print("g1+g2", list(map(lambda e: e[0].id,g1)))
                    # print("reduced", list(map(lambda g: list(map(lambda e: e[0].id,g)), raster_groups)))

        debug(
            "classify: condensed to {n} raster groups".format(
                n=len(raster_groups),
            )
        )

        # Remove bbox and add element colour from groups
        # Change list to groups which are a list of tuples, each tuple being element and its classification color
        raster_groups = list(
            map(
                lambda g: tuple(((e[0], self.element_classify_color(e[0])) for e in g)),
                raster_groups,
            )
        )

        # print("grouped", list(map(lambda g: list(map(lambda e: e[0].id,g)), raster_groups)))

        # Add groups to operations of matching colour (and remove from list)
        # groups added to at least one existing raster op will not be added to default raster ops.
        groups_added = []
        for op in raster_ops:
            if (
                op not in default_raster_ops
                and op.color is not None
                and op.color.rgb is not None
            ):
                # Make a list of elements to add (same tupes)
                elements_to_add = []
                groups_count = 0
                for group in raster_groups:
                    for e in group:
                        if e[1].rgb == op.color.rgb:
                            # An element in this group matches op color
                            # So add elements to list
                            elements_to_add.extend(group)
                            if group not in groups_added:
                                groups_added.append(group)
                            groups_count += 1
                            break  # to next group
                if elements_to_add:
                    debug(
                        "classify: adding {e} elements in {g} groups to {label}".format(
                            e=len(elements_to_add),
                            g=groups_count,
                            label=str(op),
                        )
                    )
                    # Create simple list of elements sorted by original element order
                    elements_to_add = sorted(
                        [e[0] for e in elements_to_add],
                        key=raster_elements.index
                    )
                    for element in elements_to_add:
                        op.add(element, type="opnode", pos=element_pos)

        # Now remove groups added to at least one op
        for group in groups_added:
            raster_groups.remove(group)

        if not raster_groups:  # added all groups
            return

        #  Because groups don't matter further simplify back to a simple element_list
        elements_to_add = []
        for g in raster_groups:
            elements_to_add.extend(g)
        elements_to_add = sorted(
            [e[0] for e in elements_to_add],
            key=raster_elements.index
        )

        debug(
            "classify: {e} elements in {g} raster groups to add to default raster op(s)".format(
                e=len(elements_to_add),
                g=len(raster_groups),
            )
        )

        # Remaining elements are added to one of the following groups of operations:
        # 1. to default raster ops if they exist; otherwise
        # 2. to empty raster ops if they exist and are all of same color; otherwise to
        # 3. a new default Raster operation.
        if not default_raster_ops:
            # Because this is a check for an empty operation, this functionality relies on all elements being classified at the same time.
            # If you add elements individually, after the first raster operation the empty ops will no longer be empty and a default Raster op will be created instead.
            default_raster_ops = [op for op in raster_ops if len(op.children) == 0]
            color = False
            for op in default_raster_ops:
                if op.color is None or op.color.rgb is None:
                    op_color = "None"
                else:
                    op_color = op.color.rgb
                if color is False:
                    color = op_color
                elif color != op_color:
                    default_raster_ops = []
                    break
        if not default_raster_ops:
            op = LaserOperation(operation="Raster", color="Transparent", default=True)
            default_raster_ops.append(op)
            add_op_function(op)
            debug(
                "classify: default raster op added: {op}".format(
                    op=str(op),
                )
            )
        else:
            for op in default_raster_ops:
                debug(
                    "classify: default raster op selected: {op}".format(
                        l=len(op.children),
                    )
                )

        for element in elements_to_add:
            for op in default_raster_ops:
                op.add(element, type="opnode", pos=element_pos)

    @staticmethod
    def element_label_id(element, short=True):
        if element.node is None:
            if short:
                return element.id
            return "{id}: {path}".format(id=element.id, path=str(element))
        elif ":" in element.node.label and short:
            return element.node.label.split(":", 1)[0]
        else:
            return element.node.label

    @staticmethod
    def bbox_overlap(b1, b2):
        if (
            b1[0] <= b2[2]
            and b1[2] >= b2[0]
            and b1[1] <= b2[3]
            and b1[3] >= b2[1]
        ):
            return True
        return False

    def group_elements_overlap(self, g1, g2):
        for e1 in g1:
            for e2 in g2:
                if self.bbox_overlap(e1[1], e2[1]):
                    return True
        return False

    @staticmethod
    def element_classify_color(element: SVGElement):
        element_color = element.stroke
        if element_color is None or element_color.rgb is None:
            element_color = element.fill
        return element_color

    def load(self, pathname, **kwargs):
        kernel = self.kernel
        for loader, loader_name, sname in kernel.find("load"):
            for description, extensions, mimetype in loader.load_types():
                if str(pathname).lower().endswith(extensions):
                    try:
                        results = loader.load(self, self, pathname, **kwargs)
                    except FileNotFoundError:
                        return False
                    except OSError:
                        return False
                    if results:
                        self.signal("tree_changed")
                        return True
        return False

    def load_types(self, all=True):
        kernel = self.kernel
        _ = kernel.translation
        filetypes = []
        if all:
            filetypes.append(_("All valid types"))
            exts = []
            for loader, loader_name, sname in kernel.find("load"):
                for description, extensions, mimetype in loader.load_types():
                    for ext in extensions:
                        exts.append("*.%s" % ext)
            filetypes.append(";".join(exts))
        for loader, loader_name, sname in kernel.find("load"):
            for description, extensions, mimetype in loader.load_types():
                exts = []
                for ext in extensions:
                    exts.append("*.%s" % ext)
                filetypes.append("%s (%s)" % (description, extensions[0]))
                filetypes.append(";".join(exts))
        return "|".join(filetypes)

    def save(self, pathname):
        kernel = self.kernel
        for saver, save_name, sname in kernel.find("save"):
            for description, extension, mimetype in saver.save_types():
                if pathname.lower().endswith(extension):
                    saver.save(self, pathname, "default")
                    return True
        return False

    def save_types(self):
        kernel = self.kernel
        filetypes = []
        for saver, save_name, sname in kernel.find("save"):
            for description, extension, mimetype in saver.save_types():
                filetypes.append("%s (%s)" % (description, extension))
                filetypes.append("*.%s" % extension)
        return "|".join(filetypes)<|MERGE_RESOLUTION|>--- conflicted
+++ resolved
@@ -1702,17 +1702,9 @@
         # ==========
         # OPERATION BASE
         # ==========
-<<<<<<< HEAD
         @self.console_command("operations", help=_("Show information about operations"))
-        def element(**kwgs):
+        def element(**kwargs):
             self(".operation* list\n")
-=======
-        @context.console_command(
-            "operations", help=_("Show information about operations")
-        )
-        def element(**kwargs):
-            context(".operation* list\n")
->>>>>>> 9bb40cd7
 
         @self.console_command(
             "operation.*", help=_("operation.*: selected operations"), output_type="ops"
@@ -2278,13 +2270,8 @@
             "elements",
             help=_("Show information about elements"),
         )
-<<<<<<< HEAD
-        def element(**kwgs):
+        def element(**kwargs):
             self(".element* list\n")
-=======
-        def element(**kwargs):
-            context(".element* list\n")
->>>>>>> 9bb40cd7
 
         @self.console_command(
             "element*",
@@ -2997,12 +2984,7 @@
             input_type=(None, "elements"),
             output_type="image",
         )
-<<<<<<< HEAD
-        def make_raster_image(command, channel, _, step=2.0, data=None, **kwgs):
-=======
         def make_raster_image(command, channel, _, step=2.0, data=None, **kwargs):
-            context = self.context
->>>>>>> 9bb40cd7
             if data is None:
                 data = list(self.elems(emphasized=True))
             reverse = self.classify_reverse
@@ -4326,13 +4308,8 @@
         @self.console_option(
             "append", "a", type=bool, action="store_true", default=False
         )
-<<<<<<< HEAD
         @self.console_command("note", help=_("note <note>"))
-        def note(command, channel, _, append=False, remainder=None, **kwgs):
-=======
-        @context.console_command("note", help=_("note <note>"))
         def note(command, channel, _, append=False, remainder=None, **kwargs):
->>>>>>> 9bb40cd7
             note = remainder
             if note is None:
                 if self.note is None:
@@ -4355,20 +4332,8 @@
             help=_("trace the convex hull of current elements"),
             input_type=(None, "elements"),
         )
-<<<<<<< HEAD
-        def trace_trace_hull(command, channel, _, data=None, **kwgs):
+        def trace_trace_hull(command, channel, _, data=None, **kwargs):
             spooler = self.device.spooler
-=======
-        def trace_trace_hull(command, channel, _, data=None, **kwargs):
-            active = self.context.active
-            try:
-                spooler, input_device, output = self.context.registered[
-                    "device/%s" % active
-                ]
-            except KeyError:
-                channel(_("No active device found."))
-                return
->>>>>>> 9bb40cd7
             if data is None:
                 data = list(self.elems(emphasized=True))
             pts = []
@@ -4401,20 +4366,8 @@
         @self.console_command(
             "trace_quick", help=_("quick trace the bounding box of current elements")
         )
-<<<<<<< HEAD
-        def trace_trace_quick(command, channel, _, **kwgs):
+        def trace_trace_quick(command, channel, _, **kwargs):
             spooler = self.device.spooler
-=======
-        def trace_trace_quick(command, channel, _, **kwargs):
-            active = self.context.active
-            try:
-                spooler, input_device, output = self.context.registered[
-                    "device/%s" % active
-                ]
-            except KeyError:
-                channel(_("No active device found."))
-                return
->>>>>>> 9bb40cd7
             bbox = self.selected_area()
             if bbox is None:
                 channel(_("No elements bounds to trace."))
@@ -4452,57 +4405,32 @@
         @self.tree_separator_after()
         @self.tree_conditional(lambda node: len(list(self.ops(emphasized=True))) == 1)
         @self.tree_operation(_("Operation properties"), node_type="op", help="")
-<<<<<<< HEAD
-        def operation_property(node, **kwgs):
-            self.open("window/OperationProperty", self.gui, node=node)
-=======
         def operation_property(node, **kwargs):
-            self.context.open("window/OperationProperty", self.context.gui, node=node)
->>>>>>> 9bb40cd7
+            self.context.open("window/OperationProperty", self.gui, node=node)
 
         @self.tree_separator_after()
         @self.tree_conditional(lambda node: isinstance(node.object, Shape))
         @self.tree_operation(_("Element properties"), node_type="elem", help="")
-<<<<<<< HEAD
-        def path_property(node, **kwgs):
+        def path_property(node, **kwargs):
             self.open("window/PathProperty", self.gui, node=node)
-=======
-        def path_property(node, **kwargs):
-            self.context.open("window/PathProperty", self.context.gui, node=node)
->>>>>>> 9bb40cd7
 
         @self.tree_separator_after()
         @self.tree_conditional(lambda node: isinstance(node.object, Group))
         @self.tree_operation(_("Group properties"), node_type="group", help="")
-<<<<<<< HEAD
-        def group_property(node, **kwgs):
+        def group_property(node, **kwargs):
             self.open("window/GroupProperty", self.gui, node=node)
-=======
-        def group_property(node, **kwargs):
-            self.context.open("window/GroupProperty", self.context.gui, node=node)
->>>>>>> 9bb40cd7
 
         @self.tree_separator_after()
         @self.tree_conditional(lambda node: isinstance(node.object, SVGText))
         @self.tree_operation(_("Text properties"), node_type="elem", help="")
-<<<<<<< HEAD
-        def text_property(node, **kwgs):
+        def text_property(node, **kwargs):
             self.open("window/TextProperty", self.gui, node=node)
-=======
-        def text_property(node, **kwargs):
-            self.context.open("window/TextProperty", self.context.gui, node=node)
->>>>>>> 9bb40cd7
 
         @self.tree_separator_after()
         @self.tree_conditional(lambda node: isinstance(node.object, SVGImage))
         @self.tree_operation(_("Image properties"), node_type="elem", help="")
-<<<<<<< HEAD
-        def image_property(node, **kwgs):
+        def image_property(node, **kwargs):
             self.open("window/ImageProperty", self.gui, node=node)
-=======
-        def image_property(node, **kwargs):
-            self.context.open("window/ImageProperty", self.context.gui, node=node)
->>>>>>> 9bb40cd7
 
         @self.tree_operation(
             _("Ungroup elements"), node_type=("group", "file"), help=""
@@ -4636,21 +4564,12 @@
             self("window open Simulation 0\n")
 
         @self.tree_operation(_("Clear all"), node_type="branch ops", help="")
-<<<<<<< HEAD
-        def clear_all(node, **kwgs):
+        def clear_all(node, **kwargs):
             self("operation* delete\n")
-
-        @self.tree_operation(_("Clear all"), node_type="branch elems", help="")
-        def clear_all_ops(node, **kwgs):
-            self("element* delete\n")
-=======
-        def clear_all(node, **kwargs):
-            self.context("operation* delete\n")
 
         @self.tree_operation(_("Clear all"), node_type="branch elems", help="")
         def clear_all_ops(node, **kwargs):
-            self.context("element* delete\n")
->>>>>>> 9bb40cd7
+            self("element* delete\n")
             self.elem_branch.remove_all_children()
 
         # ==========
@@ -4726,13 +4645,8 @@
             node_type=("op", "cmdop", "lasercode", "cutcode", "blob"),
             help="",
         )
-<<<<<<< HEAD
-        def remove_n_ops(node, **kwgs):
+        def remove_n_ops(node, **kwargs):
             self("operation delete\n")
-=======
-        def remove_n_ops(node, **kwargs):
-            self.context("operation delete\n")
->>>>>>> 9bb40cd7
 
         # ==========
         # REMOVE ELEMENTS
@@ -4748,13 +4662,8 @@
             ),
             help="",
         )
-<<<<<<< HEAD
-        def remove_n_elements(node, **kwgs):
+        def remove_n_elements(node, **kwargs):
             self("element delete\n")
-=======
-        def remove_n_elements(node, **kwargs):
-            self.context("element delete\n")
->>>>>>> 9bb40cd7
 
         # ==========
         # CONVERT TREE OPERATIONS
@@ -4822,19 +4731,10 @@
         @self.tree_operation(
             _("Refresh classification"), node_type="branch ops", help=""
         )
-<<<<<<< HEAD
-        def refresh_clasifications(node, **kwgs):
+        def refresh_clasifications(node, **kwargs):
             self.remove_elements_from_operations(list(self.elems()))
             self.classify(list(self.elems()))
             self.signal("rebuild_tree")
-=======
-        def refresh_clasifications(node, **kwargs):
-            context = self.context
-            elements = context.elements
-            elements.remove_elements_from_operations(list(elements.elems()))
-            elements.classify(list(elements.elems()))
-            self.context.signal("rebuild_tree", 0)
->>>>>>> 9bb40cd7
 
         materials = [
             _("Wood"),
@@ -4864,134 +4764,71 @@
         @self.tree_operation(
             _("Load: %s") % "{opname}", node_type="branch ops", help=""
         )
-<<<<<<< HEAD
-        def load_ops(node, opname, **kwgs):
+        def load_ops(node, opname, **kwargs):
             self("operation load %s\n" % opname)
-
-        @self.tree_submenu(_("Use"))
-        @self.tree_operation(_("Other/Blue/Red"), node_type="branch ops", help="")
-        def default_classifications(node, **kwgs):
-            self.load_default()
-
-        @self.tree_submenu(_("Use"))
-        @self.tree_operation(_("Basic"), node_type="branch ops", help="")
-        def basic_classifications(node, **kwgs):
-            self.load_default2()
-=======
-        def load_ops(node, opname, **kwargs):
-            self.context("operation load %s\n" % opname)
 
         @self.tree_submenu(_("Use"))
         @self.tree_operation(_("Other/Blue/Red"), node_type="branch ops", help="")
         def default_classifications(node, **kwargs):
-            self.context.elements.load_default()
+            self.load_default()
 
         @self.tree_submenu(_("Use"))
         @self.tree_operation(_("Basic"), node_type="branch ops", help="")
         def basic_classifications(node, **kwargs):
-            self.context.elements.load_default2()
->>>>>>> 9bb40cd7
+            self.load_default2()
 
         @self.tree_submenu(_("Save"))
         @self.tree_values("opname", values=union_materials_saved)
         @self.tree_operation("{opname}", node_type="branch ops", help="")
-<<<<<<< HEAD
-        def save_ops(node, opname="saved", **kwgs):
+        def save_ops(node, opname="saved", **kwargs):
             self("operation save %s\n" % opname)
-
-        @self.tree_separator_before()
-        @self.tree_submenu(_("Add operation"))
-        @self.tree_operation(_("Add Image"), node_type="branch ops", help="")
-        def add_operation_image(node, **kwgs):
-            self.add_op(LaserOperation(operation="Image"))
-
-        @self.tree_submenu(_("Add operation"))
-        @self.tree_operation(_("Add Raster"), node_type="branch ops", help="")
-        def add_operation_raster(node, **kwgs):
-            self.add_op(LaserOperation(operation="Raster"))
-
-        @self.tree_submenu(_("Add operation"))
-        @self.tree_operation(_("Add Engrave"), node_type="branch ops", help="")
-        def add_operation_engrave(node, **kwgs):
-            self.add_op(LaserOperation(operation="Engrave"))
-
-        @self.tree_submenu(_("Add operation"))
-        @self.tree_operation(_("Add Cut"), node_type="branch ops", help="")
-        def add_operation_cut(node, **kwgs):
-            self.add_op(LaserOperation(operation="Cut"))
-
-        @self.tree_submenu(_("Special operations"))
-        @self.tree_operation(_("Add Home"), node_type="branch ops", help="")
-        def add_operation_home(node, **kwgs):
-            self.op_branch.add(CommandOperation("Home", COMMAND_HOME), type="cmdop")
-
-        @self.tree_submenu(_("Special operations"))
-        @self.tree_operation(_("Add Beep"), node_type="branch ops", help="")
-        def add_operation_beep(node, **kwgs):
-            self.op_branch.add(CommandOperation("Beep", COMMAND_BEEP), type="cmdop")
-
-        @self.tree_submenu(_("Special operations"))
-        @self.tree_operation(_("Add Move Origin"), node_type="branch ops", help="")
-        def add_operation_origin(node, **kwgs):
-            self.op_branch.add(
-                CommandOperation("Origin", COMMAND_MOVE, 0, 0), type="cmdop"
-            )
-
-        @self.tree_submenu(_("Special operations"))
-        @self.tree_operation(_("Add Interrupt"), node_type="branch ops", help="")
-        def add_operation_interrupt(node, **kwgs):
-            self.op_branch.add(
-=======
-        def save_ops(node, opname="saved", **kwargs):
-            self.context("operation save %s\n" % opname)
 
         @self.tree_separator_before()
         @self.tree_submenu(_("Append operation"))
         @self.tree_operation(_("Append Image"), node_type="branch ops", help="")
         def append_operation_image(node, pos=None, **kwargs):
-            self.context.elements.add_op(LaserOperation(operation="Image"), pos=pos)
+            self.add_op(LaserOperation(operation="Image"), pos=pos)
 
         @self.tree_submenu(_("Append operation"))
         @self.tree_operation(_("Append Raster"), node_type="branch ops", help="")
         def append_operation_raster(node, pos=None, **kwargs):
-            self.context.elements.add_op(LaserOperation(operation="Raster"), pos=pos)
+            self.add_op(LaserOperation(operation="Raster"), pos=pos)
 
         @self.tree_submenu(_("Append operation"))
         @self.tree_operation(_("Append Engrave"), node_type="branch ops", help="")
         def append_operation_engrave(node, pos=None, **kwargs):
-            self.context.elements.add_op(LaserOperation(operation="Engrave"), pos=pos)
+            self.add_op(LaserOperation(operation="Engrave"), pos=pos)
 
         @self.tree_submenu(_("Append operation"))
         @self.tree_operation(_("Append Cut"), node_type="branch ops", help="")
         def append_operation_cut(node, pos=None, **kwargs):
-            self.context.elements.add_op(LaserOperation(operation="Cut"), pos=pos)
+            self.add_op(LaserOperation(operation="Cut"), pos=pos)
 
         @self.tree_submenu(_("Append special operation(s)"))
         @self.tree_operation(_("Append Home"), node_type="branch ops", help="")
         def append_operation_home(node, pos=None, **kwargs):
-            self.context.elements.op_branch.add(
+            self.op_branch.add(
                 CommandOperation("Home", COMMAND_HOME), type="cmdop", pos=pos
             )
 
         @self.tree_submenu(_("Append special operation(s)"))
         @self.tree_operation(_("Append Return to Origin"), node_type="branch ops", help="")
         def append_operation_origin(node, pos=None, **kwargs):
-            self.context.elements.op_branch.add(
+            self.op_branch.add(
                 CommandOperation("Origin", COMMAND_MOVE, 0, 0), type="cmdop", pos=pos
             )
 
         @self.tree_submenu(_("Append special operation(s)"))
         @self.tree_operation(_("Append Beep"), node_type="branch ops", help="")
         def append_operation_beep(node, pos=None, **kwargs):
-            self.context.elements.op_branch.add(
+            self.op_branch.add(
                 CommandOperation("Beep", COMMAND_BEEP), type="cmdop", pos=pos
             )
 
         @self.tree_submenu(_("Append special operation(s)"))
         @self.tree_operation(_("Append Interrupt"), node_type="branch ops", help="")
         def append_operation_interrupt(node, pos=None, **kwargs):
-            self.context.elements.op_branch.add(
->>>>>>> 9bb40cd7
+            self.op_branch.add(
                 CommandOperation(
                     "Interrupt",
                     COMMAND_FUNCTION,
@@ -5001,12 +4838,6 @@
                 pos=pos,
             )
 
-<<<<<<< HEAD
-        @self.tree_submenu(_("Special operations"))
-        @self.tree_operation(_("Add Shutdown"), node_type="branch ops", help="")
-        def add_operation_shutdown(node, **kwgs):
-            self.op_branch.add(
-=======
         @self.tree_submenu(_("Append special operation(s)"))
         @self.tree_operation(_("Append Home/Beep/Interrupt"), node_type="branch ops", help="")
         def append_operation_home_beep_interrupt(node, **kwargs):
@@ -5017,8 +4848,7 @@
         @self.tree_submenu(_("Append special operation(s)"))
         @self.tree_operation(_("Append Shutdown"), node_type="branch ops", help="")
         def append_operation_shutdown(node, pos=None, **kwargs):
-            self.context.elements.op_branch.add(
->>>>>>> 9bb40cd7
+            self.op_branch.add(
                 CommandOperation(
                     "Shutdown",
                     COMMAND_FUNCTION,
@@ -5031,21 +4861,11 @@
         @self.tree_operation(
             _("Reclassify operations"), node_type="branch elems", help=""
         )
-<<<<<<< HEAD
-        def reclassify_operations(node, **kwgs):
+        def reclassify_operations(node, **kwargs):
             elems = list(self.elems())
             self.remove_elements_from_operations(elems)
             self.classify(list(self.elems()))
             self.signal("rebuild_tree")
-=======
-        def reclassify_operations(node, **kwargs):
-            context = self.context
-            elements = context.elements
-            elems = list(elements.elems())
-            elements.remove_elements_from_operations(elems)
-            elements.classify(list(elements.elems()))
-            self.context.signal("rebuild_tree", 0)
->>>>>>> 9bb40cd7
 
         @self.tree_operation(
             _("Duplicate operation(s)"),
@@ -5131,13 +4951,7 @@
             node_type="op",
             help=_("Convert a vector element into a raster element."),
         )
-<<<<<<< HEAD
-        def make_raster_image(node, **kwgs):
-=======
         def make_raster_image(node, **kwargs):
-            context = self.context
-            elements = context.elements
->>>>>>> 9bb40cd7
             subitems = list(node.flat(types=("elem", "opnode")))
             reverse = self.classify_reverse
             if reverse:
@@ -5262,13 +5076,7 @@
         @self.tree_operation(
             _("Make %s copies") % "{copies}", node_type="elem", help=""
         )
-<<<<<<< HEAD
-        def duplicate_element_n(node, copies, **kwgs):
-=======
         def duplicate_element_n(node, copies, **kwargs):
-            context = self.context
-            elements = context.elements
->>>>>>> 9bb40cd7
             adding_elements = [
                 copy(e) for e in list(self.elems(emphasized=True)) * copies
             ]
@@ -5281,13 +5089,8 @@
         @self.tree_operation(
             _("Reset user changes"), node_type=("branch elem", "elem"), help=""
         )
-<<<<<<< HEAD
-        def reset_user_changes(node, copies=1, **kwgs):
+        def reset_user_changes(node, copies=1, **kwargs):
             self("reset\n")
-=======
-        def reset_user_changes(node, copies=1, **kwargs):
-            self.context("reset\n")
->>>>>>> 9bb40cd7
 
         @self.tree_conditional(
             lambda node: isinstance(node.object, Shape)
@@ -5424,37 +5227,22 @@
             node_type=("elem", "file", "group"),
             help=""
         )
-<<<<<<< HEAD
-        def reify_elem_changes(node, **kwgs):
+        def reify_elem_changes(node, **kwargs):
             self("reify\n")
-=======
-        def reify_elem_changes(node, **kwargs):
-            self.context("reify\n")
->>>>>>> 9bb40cd7
 
         @self.tree_conditional(lambda node: isinstance(node.object, Path))
         @self.tree_conditional_try(lambda node: not node.object.lock)
         @self.tree_operation(_("Break Subpaths"), node_type="elem", help="")
-<<<<<<< HEAD
-        def break_subpath_elem(node, **kwgs):
+        def break_subpath_elem(node, **kwargs):
             self("element subpath\n")
-=======
-        def break_subpath_elem(node, **kwargs):
-            self.context("element subpath\n")
->>>>>>> 9bb40cd7
 
         @self.tree_operation(
             _("Merge items"),
             node_type="group",
             help=_("Merge this node's children into 1 path."),
         )
-<<<<<<< HEAD
-        def merge_elements(node, **kwgs):
+        def merge_elements(node, **kwargs):
             self("element merge\n")
-=======
-        def merge_elements(node, **kwargs):
-            self.context("element merge\n")
->>>>>>> 9bb40cd7
 
         def radio_match(node, i=0, **kwargs):
             if "raster_step" in node.object.values:
@@ -5489,13 +5277,8 @@
         @self.tree_conditional(lambda node: isinstance(node.object, SVGImage))
         @self.tree_conditional_try(lambda node: not node.object.lock)
         @self.tree_operation(_("Actualize pixels"), node_type="elem", help="")
-<<<<<<< HEAD
-        def image_actualize_pixels(node, **kwgs):
+        def image_actualize_pixels(node, **kwargs):
             self("image resample\n")
-=======
-        def image_actualize_pixels(node, **kwargs):
-            self.context("image resample\n")
->>>>>>> 9bb40cd7
 
         @self.tree_conditional(lambda node: isinstance(node.object, SVGImage))
         @self.tree_submenu(_("Z-depth divide"))
@@ -5526,90 +5309,50 @@
         @self.tree_conditional(is_locked)
         @self.tree_submenu(_("Image"))
         @self.tree_operation(_("Unlock manipulations"), node_type="elem", help="")
-<<<<<<< HEAD
-        def image_unlock_manipulations(node, **kwgs):
+        def image_unlock_manipulations(node, **kwargs):
             self("image unlock\n")
-=======
-        def image_unlock_manipulations(node, **kwargs):
-            self.context("image unlock\n")
->>>>>>> 9bb40cd7
 
         @self.tree_conditional(lambda node: isinstance(node.object, SVGImage))
         @self.tree_submenu(_("Image"))
         @self.tree_operation(_("Dither to 1 bit"), node_type="elem", help="")
-<<<<<<< HEAD
-        def image_dither(node, **kwgs):
+        def image_dither(node, **kwargs):
             self("image dither\n")
-=======
-        def image_dither(node, **kwargs):
-            self.context("image dither\n")
->>>>>>> 9bb40cd7
 
         @self.tree_conditional(lambda node: isinstance(node.object, SVGImage))
         @self.tree_submenu(_("Image"))
         @self.tree_operation(_("Invert image"), node_type="elem", help="")
-<<<<<<< HEAD
-        def image_invert(node, **kwgs):
+        def image_invert(node, **kwargs):
             self("image invert\n")
-=======
-        def image_invert(node, **kwargs):
-            self.context("image invert\n")
->>>>>>> 9bb40cd7
 
         @self.tree_conditional(lambda node: isinstance(node.object, SVGImage))
         @self.tree_submenu(_("Image"))
         @self.tree_operation(_("Mirror horizontal"), node_type="elem", help="")
-<<<<<<< HEAD
-        def image_mirror(node, **kwgs):
+        def image_mirror(node, **kwargs):
             self("image mirror\n")
-=======
-        def image_mirror(node, **kwargs):
-            context("image mirror\n")
->>>>>>> 9bb40cd7
 
         @self.tree_conditional(lambda node: isinstance(node.object, SVGImage))
         @self.tree_submenu(_("Image"))
         @self.tree_operation(_("Flip vertical"), node_type="elem", help="")
-<<<<<<< HEAD
-        def image_flip(node, **kwgs):
+        def image_flip(node, **kwargs):
             self("image flip\n")
-=======
-        def image_flip(node, **kwargs):
-            self.context("image flip\n")
->>>>>>> 9bb40cd7
 
         @self.tree_conditional(lambda node: isinstance(node.object, SVGImage))
         @self.tree_submenu(_("Image"))
         @self.tree_operation(_("Rotate 90° CW"), node_type="elem", help="")
-<<<<<<< HEAD
-        def image_cw(node, **kwgs):
+        def image_cw(node, **kwargs):
             self("image cw\n")
-=======
-        def image_cw(node, **kwargs):
-            self.context("image cw\n")
->>>>>>> 9bb40cd7
 
         @self.tree_conditional(lambda node: isinstance(node.object, SVGImage))
         @self.tree_submenu(_("Image"))
         @self.tree_operation(_("Rotate 90° CCW"), node_type="elem", help="")
-<<<<<<< HEAD
-        def image_ccw(node, **kwgs):
+        def image_ccw(node, **kwargs):
             self("image ccw\n")
-=======
-        def image_ccw(node, **kwargs):
-            self.context("image ccw\n")
->>>>>>> 9bb40cd7
 
         @self.tree_conditional(lambda node: isinstance(node.object, SVGImage))
         @self.tree_submenu(_("Image"))
         @self.tree_operation(_("Save output.png"), node_type="elem", help="")
-<<<<<<< HEAD
-        def image_save(node, **kwgs):
+        def image_save(node, **kwargs):
             self("image save output.png\n")
-=======
-        def image_save(node, **kwargs):
-            self.context("image save output.png\n")
->>>>>>> 9bb40cd7
 
         @self.tree_conditional(lambda node: isinstance(node.object, SVGImage))
         @self.tree_submenu(_("RasterWizard"))
@@ -5619,13 +5362,8 @@
         @self.tree_operation(
             _("RasterWizard: %s") % "{script}", node_type="elem", help=""
         )
-<<<<<<< HEAD
-        def image_rasterwizard_open(node, script=None, **kwgs):
+        def image_rasterwizard_open(node, script=None, **kwargs):
             self("window open RasterWizard %s\n" % script)
-=======
-        def image_rasterwizard_open(node, script=None, **kwargs):
-            self.context("window open RasterWizard %s\n" % script)
->>>>>>> 9bb40cd7
 
         @self.tree_conditional(lambda node: isinstance(node.object, SVGImage))
         @self.tree_submenu(_("Apply raster script"))
@@ -5633,33 +5371,18 @@
             "script", values=list(self.match("raster_script", suffix=True))
         )
         @self.tree_operation(_("Apply: %s") % "{script}", node_type="elem", help="")
-<<<<<<< HEAD
-        def image_rasterwizard_apply(node, script=None, **kwgs):
+        def image_rasterwizard_apply(node, script=None, **kwargs):
             self("image wizard %s\n" % script)
-
-        @self.tree_conditional_try(lambda node: hasattr(node.object, "as_elements"))
-        @self.tree_operation(_("Convert to SVG"), node_type="elem", help="")
-        def cutcode_convert_svg(node, **kwgs):
-            self.add_elems(list(node.object.as_elements()))
-
-        @self.tree_conditional_try(lambda node: hasattr(node.object, "generate"))
-        @self.tree_operation(_("Process as Operation"), node_type="elem", help="")
-        def cutcode_operation(node, **kwgs):
-            self.add_op(node.object)
-=======
-        def image_rasterwizard_apply(node, script=None, **kwargs):
-            self.context("image wizard %s\n" % script)
 
         @self.tree_conditional_try(lambda node: hasattr(node.object, "as_elements"))
         @self.tree_operation(_("Convert to SVG"), node_type="elem", help="")
         def cutcode_convert_svg(node, **kwargs):
-            self.context.elements.add_elems(list(node.object.as_elements()))
+            self.add_elems(list(node.object.as_elements()))
 
         @self.tree_conditional_try(lambda node: hasattr(node.object, "generate"))
         @self.tree_operation(_("Process as Operation"), node_type="elem", help="")
         def cutcode_operation(node, **kwargs):
-            self.context.elements.add_op(node.object)
->>>>>>> 9bb40cd7
+            self.add_op(node.object)
 
         @self.tree_conditional(lambda node: len(node.children) > 0)
         @self.tree_separator_before()
@@ -5691,23 +5414,15 @@
     def service_attach(self, *args, **kwargs):
         self.listen_tree(self)
 
-<<<<<<< HEAD
     def shutdown(self, *args, **kwargs):
         self.save_persistent_operations("previous")
         for e in self.flat():
             e.unregister()
-=======
-    def boot(self, *a, **kwargs):
-        self.context.setting(bool, "operation_default_empty", True)
-        try:
-            self.load_persistent_operations("previous")
-        except ValueError:
-            print("elements: Previous operation settings invalid: ValueError")
-        ops = list(self.ops())
-        if not len(ops) and self.context.operation_default_empty:
-            self.load_default()
-            return
->>>>>>> 9bb40cd7
+        # TODO: BOOT SECTION
+        # try:
+        #     self.load_persistent_operations("previous")
+        # except ValueError:
+        #     print("elements: Previous operation settings invalid: ValueError")
 
     def save_persistent_operations(self, name):
         settings = self.derive("operations/" + name)
@@ -5715,50 +5430,12 @@
 
         for i, op in enumerate(self.ops()):
             op_set = settings.derive("%06i" % i)
-<<<<<<< HEAD
-            if not hasattr(op, "settings"):
-                continue  # Might be a function.
-            op.argb_color = op.color.argb
-            op_set.kernel.write_persistent_attributes(op_set.path, op)
-            op_set.kernel.write_persistent_attributes(op_set.path, op.settings)
-=======
             if isinstance(op, LaserOperation):
-                sets = op.settings
-                for q in (op, sets):
-                    for key in dir(q):
-                        if key.startswith("_"):
-                            continue
-                        if (key in [
-                            "emphasized",
-                            "highlighted",
-                            "selected",
-                            "targeted",
-                        ]):
-                            continue
-                        if key.startswith("implicit"):
-                            continue
-                        value = getattr(q, key)
-                        if value is None:
-                            continue
-                        if isinstance(value, Color):
-                            value = value.argb
-                        op_set.write_persistent(key, value)
+                op.argb_color = op.color.argb
+                op_set.kernel.write_persistent_attributes(op_set.path, op)
+                op_set.kernel.write_persistent_attributes(op_set.path, op.settings)
             elif isinstance(op, CommandOperation):
-                for key in dir(op):
-                    value = getattr(op, key)
-                    if key.startswith("_"):
-                        continue
-                    if (key in [
-                        "emphasized",
-                        "highlighted",
-                        "selected",
-                        "targeted",
-                    ]):
-                        continue
-                    if value is None:
-                        continue
-                    op_set.write_persistent(key, value)
->>>>>>> 9bb40cd7
+                op_set.kernel.write_persistent_attributes(op_set.path, op)
         settings.close_subpaths()
 
     def load_persistent_operations(self, name):
@@ -5767,25 +5444,16 @@
         subitems = list(settings.derivable())
         ops = [None] * len(subitems)
         for i, v in enumerate(subitems):
-<<<<<<< HEAD
             op_setting_context = settings.get_context(v)
-            op = LaserOperation()
-            op_set = op.settings
-            op.argb_color = 0
-            op_setting_context.read_persistent_object(op)
-            op_setting_context.read_persistent_object(op_set)
-            if op.argb_color is not None:
-                op.color = Color(argb=op.argb_color)
-
-=======
-            op_setting_context = settings.derive(v)
             op_type = op_setting_context.get_persistent_value(str, "type")
             if op_type in ["op", ""]:
                 op = LaserOperation()
                 op_set = op.settings
-                op_setting_context.load_persistent_object(op)
-                op_setting_context.load_persistent_object(op_set)
-                op.type = "op"
+                op.argb_color = 0
+                op_setting_context.read_persistent_object(op)
+                op_setting_context.read_persistent_object(op_set)
+                if op.argb_color is not None:
+                    op.color = Color(argb=op.argb_color)
             elif op_type == "cmdop":
                 name = op_setting_context.get_persistent_value(str, "label")
                 command = op_setting_context.get_persistent_value(int, "command")
@@ -5793,7 +5461,7 @@
                 op_setting_context.load_persistent_object(op)
             else:
                 continue
->>>>>>> 9bb40cd7
+
             try:
                 ops[i] = op
             except (ValueError, IndexError):
