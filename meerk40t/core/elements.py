--- conflicted
+++ resolved
@@ -7035,11 +7035,8 @@
                     except OSError:
                         return False
                     if results:
-<<<<<<< HEAD
-                        self.signal("tree_changed")
-=======
-                        self.context("scene focus -4% -4% 104% 104%\n")
->>>>>>> 35ed36cb
+                        self.signal("scene focus -4% -4% 104% 104%\n")
+                        self.signal("tree_changed\n")
                         return True
         return False
 
