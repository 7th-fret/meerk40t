--- conflicted
+++ resolved
@@ -7914,20 +7914,14 @@
     def altered(self, *args):
         self._emphasized_bounds_dirty = True
         self._emphasized_bounds = None
-<<<<<<< HEAD
+        self._emphasized_bounds_painted = None
         self.schedule(self._save_restore_job)
-=======
-        self._emphasized_bounds_painted = None
->>>>>>> b2872768
 
     def modified(self, *args):
         self._emphasized_bounds_dirty = True
         self._emphasized_bounds = None
-<<<<<<< HEAD
+        self._emphasized_bounds_painted = None
         self.schedule(self._save_restore_job)
-=======
-        self._emphasized_bounds_painted = None
->>>>>>> b2872768
 
     def listen_tree(self, listener):
         self._tree.listen(listener)
