--- conflicted
+++ resolved
@@ -1784,15 +1784,9 @@
             help=_("<consoleop> - Create new utility operation"),
         )
         def makeop(
-<<<<<<< HEAD
             command,
             remainder,
             **kwargs,
-=======
-                command,
-                remainder=None,
-                **kwargs,
->>>>>>> bb231336
         ):
             if remainder is not None:
                 op = ConsoleOperation(command=remainder)
