--- conflicted
+++ resolved
@@ -40,7 +40,6 @@
     def __repr__(self):
         return "DotsOpNode()"
 
-<<<<<<< HEAD
     def __str__(self):
         parts = list()
         if self.dangerous:
@@ -57,8 +56,6 @@
         parts.append("%gms dwell" % self.dwell_time)
         return " ".join(parts)
 
-=======
->>>>>>> 33e8f376
     def __copy__(self):
         return DotsOpNode(self)
 
