--- conflicted
+++ resolved
@@ -65,7 +65,6 @@
     def __repr__(self):
         return "RasterOp()"
 
-<<<<<<< HEAD
     def __str__(self):
         parts = list()
         if self.dangerous:
@@ -107,8 +106,6 @@
             parts.append("<")
         return " ".join(parts)
 
-=======
->>>>>>> 33e8f376
     def __copy__(self):
         return RasterOpNode(self)
 
