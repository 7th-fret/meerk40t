--- conflicted
+++ resolved
@@ -56,7 +56,6 @@
     def __repr__(self):
         return "HatchOpNode()"
 
-<<<<<<< HEAD
     def __str__(self):
         parts = list()
         if self.dangerous:
@@ -79,8 +78,6 @@
             parts.append("<")
         return " ".join(parts)
 
-=======
->>>>>>> 33e8f376
     def __copy__(self):
         return HatchOpNode(self)
 
