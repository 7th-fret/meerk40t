--- conflicted
+++ resolved
@@ -67,7 +67,6 @@
     def __repr__(self):
         return "EngraveOpNode()"
 
-<<<<<<< HEAD
     def __str__(self):
         parts = list()
         if self.dangerous:
@@ -96,8 +95,6 @@
             parts.append("<")
         return " ".join(parts)
 
-=======
->>>>>>> 33e8f376
     def __copy__(self):
         return EngraveOpNode(self)
 
