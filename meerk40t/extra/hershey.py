import os
import platform
from functools import lru_cache
from glob import glob
from os.path import basename, exists, join, realpath, splitext

from meerk40t.core.node.elem_path import PathNode
from meerk40t.core.node.node import Fillrule
from meerk40t.core.units import UNITS_PER_INCH, Length
from meerk40t.kernel import get_safe_path
from meerk40t.tools.geomstr import BeamTable, Geomstr
from meerk40t.tools.jhfparser import JhfFont
from meerk40t.tools.shxparser import ShxFont, ShxFontParseError
from meerk40t.tools.ttfparser import TrueTypeFont, TTFParsingError

# import numpy as np


class FontPath:
    def __init__(self, weld):
        self.total_list = list()
        self.total_geometry = Geomstr()
        self.geom = Geomstr()
        self._index = 0
        self.start = None
        self.weld = weld

    def character_end(self):
        if self.weld:
            self.geom.as_interpolated_points()
            c = Geomstr()
            for sp in self.geom.as_subpaths():
                for segs in sp.as_interpolated_segments(interpolate=10):
                    c.polyline(segs)
                    c.end()
            c.flag_settings(flag=self._index)
            self._index += 1
            self.total_geometry.append(c)
        else:
            self.total_geometry.append(self.geom)
        self.geom.clear()

    @property
    def geometry(self):
        if not self.weld:
            return self.total_geometry
<<<<<<< HEAD
        from beamtable import union
        g = self.total_geometry.simplify()
        u = union(g.as_float_segments())
        g_union = Geomstr.from_float_segments(u)
        g_union.greedy_distance()
        return g_union.simplify()
=======
        bt = BeamTable(self.total_geometry.simplify())
        union = bt.union(*list(range(self._index)))
        # union.remove_0_length()
        union.greedy_distance()
        return union.simplify()
>>>>>>> 9c7aeb90

    def new_path(self):
        self.geom.end()

    def move(self, x, y):
        # self.geom.move((x, -y))
        if self.start is not None:
            self.geom.end()
        self.start = x - 1j * y

    def line(self, x0, y0, x1, y1):
        # self.path.line((x1, -y1))
        end = x1 - 1j * y1
        self.geom.line(self.start, end)
        self.start = end

    def quad(self, x0, y0, x1, y1, x2, y2):
        # self.path.quad((x1, -y1), (x2, -y2))
        control = x1 - 1j * y1
        end = x2 - 1j * y2
        self.geom.quad(self.start, control, end)
        self.start = end

    def cubic(self, x0, y0, x1, y1, x2, y2, x3, y3):
        # self.path.cubic((x1, -y1), (x2, -y2), (x3, -y3))
        control0 = x1 - 1j * y1
        control1 = x2 - 1j * y2
        end = x3 - 1j * y3
        self.geom.cubic(self.start, control0, control1, end)
        self.start = end

    def close(self):
        self.geom.close()

    def arc(self, x0, y0, cx, cy, x1, y1):
        # arc = Arc(start=(x0, -y0), control=(cx, -cy), end=(x1, -y1))
        # self.path += arc
        control = cx - 1j * cy
        end = x1 - 1j * y1
        self.geom.arc(self.start, control, end)
        self.start = end


class Meerk40tFonts:
    """
    Main Interface to access vector fonts.
    Supported formats:
    ttf - TrueType fonts
    shx - AutoCad fonts
    jhf - Hershey fonts
    """

    def __init__(self, context, **kwds):
        self.context = context
        self._available_fonts = None

    @property
    def fonts_registered(self):
        fonts = {
            "shx": ("Autocad", ShxFont, None),
            "jhf": ("Hershey", JhfFont, None),
            "ttf": ("TrueType", TrueTypeFont, TrueTypeFont.query_name),
        }
        return fonts

    @property
    def font_directory(self):
        safe_dir = realpath(get_safe_path(self.context.kernel.name))
        self.context.setting(str, "font_directory", safe_dir)
        fontdir = self.context.font_directory
        if not exists(fontdir):
            # Fallback, something strange happened...
            fontdir = safe_dir
            self.context.font_directory = fontdir
        return fontdir

    @font_directory.setter
    def font_directory(self, value):
        if not exists(value):
            # We cant allow a non-valid directory
            value = realpath(get_safe_path(self.context.kernel.name))
        self.context.setting(str, "font_directory", value)
        self.context.font_directory = value
        self._available_fonts = None

    @property
    def cache_file(self):
        return join(self.font_directory, "fonts.cache")

    def reset_cache(self):
        fn = self.cache_file
        try:
            os.remove(fn)
        except (OSError, FileNotFoundError, PermissionError):
            pass
        self._available_fonts = None
        p = self.available_fonts()

    def have_hershey_fonts(self):
        p = self.available_fonts()
        return len(p) > 0

    @lru_cache(maxsize=512)
    def get_font_information(self, full_file_name):
        filename, file_extension = splitext(full_file_name)
        if len(file_extension) == 0:
            return None
        # Remove dot...
        file_extension = file_extension[1:].lower()
        try:
            item = self.fonts_registered[file_extension]
        except KeyError:
            return None
        if item[2]:
            return item[2](full_file_name)
        return None

    def _get_full_info(self, short):
        s_lower = short.lower()
        p = self.available_fonts()
        for info in p:
            # We don't care about capitalisation
            f_lower = info[0].lower()
            if f_lower.endswith(s_lower):
                return info
        return None

    def is_system_font(self, short):
        info = self._get_full_info(short)
        if info:
            return info[4]
        return True

    def face_to_full_name(self, short):
        s_lower = short.lower()
        p = self.available_fonts()
        for info in p:
            # We don't care about capitalisation
            f_lower = info[1].lower()
            # print (f"Comparing {s_lower} to {f_lower} ({info[1]}, {info[2]}, {info[3]})")
            if f_lower == s_lower:
                return info[0]
        return None

    def full_name(self, short):
        info = self._get_full_info(short)
        if info:
            return info[0]
        return None

    def short_name(self, fullname):
        return basename(fullname)

    @lru_cache(maxsize=128)
    def cached_fontclass(self, fontname):
        registered_fonts = self.fonts_registered
        if not exists(fontname):
            return
        try:
            filename, file_extension = splitext(fontname)
            if len(file_extension) > 0:
                # Remove dot...
                file_extension = file_extension[1:].lower()
            item = registered_fonts[file_extension]
            fontclass = item[1]
        except (KeyError, IndexError):
            # channel(_("Unknown fonttype {ext}").format(ext=file_extension))
            # print ("unknown fonttype, exit")
            return
        # print("Nearly there, all fonts checked...")
        try:
            cfont = fontclass(fontname)
        except (TTFParsingError, ShxFontParseError):
            return None
        return cfont

    def validate_node(self, node):
        # After a svg load the attributes are still a string...
        if not hasattr(node, "mkfontsize"):
            return
        if isinstance(node.mkfontsize, str):
            try:
                value = float(node.mkfontsize)
            except ValueError:
                value = Length("20px")
            node.mkfontsize = value
        # if not hasattr(node, "mkcoordx"):
        #     node.mkcoordx = 0
        # if not hasattr(node, "mkcoordy"):
        #     node.mkcoordy = 0
        # if isinstance(node.mkcoordx, str):
        #     try:
        #         value = float(node.mkcoordx)
        #     except ValueError:
        #         value = 0
        #     node.mkcoordx = value
        # if isinstance(node.mkcoordy, str):
        #     try:
        #         value = float(node.mkcoordy)
        #     except ValueError:
        #         value = 0
        #     node.mkcoordy = value

    def update(self, context=None, node=None):
        # We need to check for the validity ourselves...
        if (
            hasattr(node, "mktext")
            and hasattr(node, "mkfont")
            and hasattr(node, "mkfontsize")
        ):
            self.update_linetext(node, node.mktext)

    def update_linetext(self, node, newtext):
        # print ("Update Linetext")
        if node is None:
            # print ("node is none, exit")
            return
        if not hasattr(node, "mkfont"):
            # print ("no font attr, exit")
            return
        if not hasattr(node, "mkfontsize"):
            # print ("no fontsize attr, exit")
            return
        h_spacing = None
        if hasattr(node, "mkfontspacing"):
            try:
                h_spacing = float(node.mkfontspacing)
            except AttributeError:
                pass
        if h_spacing is None:
            h_spacing = 1
        v_spacing = None
        if hasattr(node, "mklinegap"):
            try:
                v_spacing = float(node.mklinegap)
            except AttributeError:
                pass
        if v_spacing is None:
            v_spacing = 1.1

        align = None
        if hasattr(node, "mkalign"):
            align = node.mkalign
        if align is None or align not in ("start", "middle", "end"):
            align = "start"

        weld = None
        if hasattr(node, "mkfontweld"):
            try:
                weld = bool(node.mkfontweld)
            except ValueError:
                pass
        if weld is None:
            weld = False
        # from time import perf_counter
        # _t0 = perf_counter()
        # oldtext = getattr(node, "_translated_text", "")
        fontname = node.mkfont
        fontsize = node.mkfontsize
        # old_color = node.stroke
        # old_strokewidth = node.stroke_width
        # old_strokescaled = node._stroke_scaled
        fullfont = self.full_name(fontname)
        if fullfont is None:
            # This font does not exist in our environment
            return
        # Make sure any paths are removed
        fontname = self.short_name(fontname)

        cfont = self.cached_fontclass(fullfont)
        if cfont is None:
            # This font does not exist in our environment
            return

        # _t1 = perf_counter()

        path = FontPath(weld)
        # print (f"Path={path}, text={remainder}, font-size={font_size}")
        horizontal = True
        mytext = self.context.elements.wordlist_translate(newtext)
        cfont.render(
            path, mytext, horizontal, float(fontsize), h_spacing, v_spacing, align
        )
        if hasattr(cfont, "line_information"):
            # Store the relative start / end positions of the text lines
            # for any interested party...
            node._line_information = cfont.line_information()
        # _t2 = perf_counter()
        olda = node.matrix.a
        oldb = node.matrix.b
        oldc = node.matrix.c
        oldd = node.matrix.d
        olde = node.matrix.e
        oldf = node.matrix.f
        node.geometry = path.geometry
        node.matrix.a = olda
        node.matrix.b = oldb
        node.matrix.c = oldc
        node.matrix.d = oldd
        node.matrix.e = olde
        node.matrix.f = oldf
        # print (f"x={node.mkcoordx}, y={node.mkcoordy}")
        # node.path.transform = Matrix.translate(node.mkcoordx, node.mkcoordy)
        # print (f"Updated: from {oldtext} -> {mytext}")
        node.mktext = newtext
        node.mkfont = fontname
        node._translated_text = mytext
        # _t3 = perf_counter()
        node.altered()
        # _t4 = perf_counter()
        # print (f"Readfont: {_t1 -_t0:.2f}s, render: {_t2 -_t1:.2f}s, path: {_t3 -_t2:.2f}s, alter: {_t4 -_t3:.2f}s, total={_t4 -_t0:.2f}s")

    def _validate_font(self, font):
        """
        Check if the given font value is valid.

        @param font:
        @return:
        """
        if not font:
            return False
        # Let's check whether it's valid...
        font_path = self.full_name(font)
        if not font_path:
            # Font isn't found as processed.
            return False
        try:
            self.cached_fontclass(font_path)
        except TTFParsingError:
            # Font could not parse.
            return False
        return True

    def _try_candidates(self):
        # No preferred font set, let's try a couple of candidates...
        candidates = (
            "arial.ttf",
            "opensans_regular.ttf",
            "timesr.jhf",
            "romant.shx",
            "rowmans.jhf",
            "FUTURA.SHX",
        )
        for fname in candidates:
            if self._validate_font(fname):
                return self.full_name(fname)
        return None

    def _try_availible(self):
        if not self.available_fonts():
            return None
        for i, font in enumerate(self._available_fonts):
            candidate = font[0]
            if self._validate_font(candidate):
                return candidate
        return None

    def create_linetext_node(
        self, x, y, text, font=None, font_size=None, font_spacing=1.0
    ):
        if font_size is None:
            font_size = Length("20px")
        if font_spacing is None:
            font_spacing = 1
        self.context.setting(str, "last_font", "")
        if not self._validate_font(font):
            # Is the given font valid?
            font = None
        if not font:
            # No valid font, try last font.
            font = self.context.last_font
            if not self._validate_font(font):
                font = None
        if not font:
            # Still not valid? Try preselected candidates.
            font = self._try_candidates()
        if not font:
            # You know, I take anything at this point...
            font = self._try_availible()
        # We tried everything if there is a font, set it to last_font.
        self.context.last_font = font

        if not font:
            # No font could be located.
            return None

        # We have our valid font.
        font_path = self.full_name(font)
        font = self.short_name(font)
        horizontal = True
        cfont = self.cached_fontclass(font_path)
        weld = False

        # Render the font.
        try:
            path = FontPath(weld)
            # print (f"Path={path}, text={remainder}, font-size={font_size}")
            mytext = self.context.elements.wordlist_translate(text)
            cfont.render(path, mytext, horizontal, float(font_size), font_spacing)
        except ShxFontParseError:
            # Could not parse path.
            pass

        # Create the node.
        path_node = PathNode(
            geometry=path.geometry,
            stroke=self.context.elements.default_stroke,
            stroke_width=self.context.elements.default_strokewidth,
            fill=self.context.elements.default_fill,
            fillrule=Fillrule.FILLRULE_NONZERO,
        )
        path_node.matrix.post_translate(x, y)
        path_node.mkfont = font
        path_node.mkfontsize = float(font_size)
        path_node.mkfontspacing = float(font_spacing)
        path_node.mkfontweld = weld
        path_node.mkalign = "start"
        path_node.mklinegap = 1.1
        path_node.mktext = text
        path_node._translated_text = mytext
        path_node.mkcoordx = x
        path_node.mkcoordy = y
        if hasattr(cfont, "line_information"):
            # Store the relative start / end positions of the text lines
            # for any interested party...
            path_node._line_information = cfont.line_information()

        return path_node

    def preview_file(self, fontfile):
        def create_preview_image(fontfile, bmpfile, bitmap_format):
            from math import isinf

            simplefont = basename(fontfile)
            pattern = "The quick brown fox..."
            try:
                node = self.create_linetext_node(
                    0, 0, pattern, font=simplefont, font_size=Length("12pt")
                )
            except Exception:
                # We may encounter an IndexError, a ValueError or an error thrown by struct
                # The latter cannot be named? So a global except...
                # print (f"Node creation failed: {e}")
                return False
            if node is None:
                return False
            if node.bounds is None:
                return False
            make_raster = self.context.elements.lookup("render-op/make_raster")
            if make_raster is None:
                return False
            xmin, ymin, xmax, ymax = node.bounds
            if isinf(xmin):
                # No bounds for selected elements
                return False
            width = xmax - xmin
            height = ymax - ymin
            dpi = 150
            dots_per_units = dpi / UNITS_PER_INCH
            new_width = width * dots_per_units
            new_height = height * dots_per_units
            new_height = max(new_height, 1)
            new_width = max(new_width, 1)
            try:
                bitmap = make_raster(
                    [node],
                    bounds=node.bounds,
                    width=new_width,
                    height=new_height,
                    bitmap=True,
                )
            except Exception:
                # print (f"Raster failed: {e}")
                # Invalid path or whatever...
                return False
            try:
                bitmap.SaveFile(bmpfile, bitmap_format)
            except (OSError, RuntimeError, PermissionError, FileNotFoundError):
                # print (f"Save failed: {e}")
                return False
            return True

        bitmap = None
        try:
            import wx
        except ImportError:
            return None
        base, ext = splitext(basename(fontfile))
        bmpfile = join(self.font_directory, base + ".png")
        if not exists(bmpfile):
            __ = create_preview_image(fontfile, bmpfile, wx.BITMAP_TYPE_PNG)
        if exists(bmpfile):
            bitmap = wx.Bitmap()
            bitmap.LoadFile(bmpfile, wx.BITMAP_TYPE_PNG)
        return bitmap

    def available_fonts(self):
        if self._available_fonts is not None:
            return self._available_fonts

        # Return a tuple of two values
        # from time import perf_counter

        _ = self.context.kernel.translation
        # t0 = perf_counter()
        self._available_fonts = []

        cache = self.cache_file
        if exists(cache):
            try:
                with open(cache, "r", encoding="utf-8") as f:
                    while True:
                        line = f.readline()
                        if not line:
                            break
                        line = line.strip()
                        parts = line.split("|")
                        if len(parts) > 4:
                            flag = False
                            if parts[4].lower in ("true", "1"):
                                flag = True
                            self._available_fonts.append(
                                (
                                    parts[0],
                                    parts[1],
                                    parts[2],
                                    parts[3],
                                    flag,
                                )
                            )
            except (OSError, FileNotFoundError, PermissionError):
                self._available_fonts = []
            if len(self._available_fonts):
                # t1 = perf_counter()
                # print (f"Cached, took {t1 - t0:.2f}sec")
                return self._available_fonts

        busy = self.context.kernel.busyinfo
        busy.start(msg=_("Reading system fonts..."))
        directories = []
        directories.append(self.font_directory)
        for d in self.context.system_font_directories:
            directories.append(d)
        # Walk through all folders recursively
        found = dict()
        font_types = self.fonts_registered
        filelist = []
        for idx, fontpath in enumerate(directories):
            busy.change(msg=fontpath, keep=1)
            busy.show()

            systemfont = idx != 0
            for p in font_types:
                found[p] = 0
            try:
                for root, dirs, files in os.walk(fontpath):
                    for filename in files:
                        short = basename(filename)
                        full_name = join(root, filename)
                        test = filename.lower()
                        for p in font_types:
                            if test.endswith(p):
                                if filename not in filelist:
                                    font_family = ""
                                    font_subfamily = ""
                                    face_name = short
                                    info = self.get_font_information(full_name)
                                    if info:
                                        # Tuple with font_family, font_subfamily, face_name
                                        font_family, font_subfamily, face_name = info
                                    else:
                                        entry = font_types[p]
                                        font_family = entry[0]
                                    self._available_fonts.append(
                                        (
                                            full_name,
                                            face_name,
                                            font_family,
                                            font_subfamily,
                                            systemfont,
                                        )
                                    )
                                    # print (face_name, font_family, font_subfamily, full_name)
                                    filelist.append(filename)
                                    found[p] += 1
                                break
            except (OSError, FileNotFoundError, PermissionError):
                continue
            # for key, value in found.items():
            #     print(f"{key}: {value} - {fontpath}")

        self._available_fonts.sort(key=lambda e: e[1])
        try:
            with open(cache, "w", encoding="utf-8") as f:
                for p in self._available_fonts:
                    f.write(f"{p[0]}|{p[1]}|{p[2]}|{p[3]}|{p[4]}\n")
        except (OSError, FileNotFoundError, PermissionError):
            pass

        busy.end()
        # t1 = perf_counter()
        # print (f"Ready, took {t1 - t0:.2f}sec")
        return self._available_fonts


def plugin(kernel, lifecycle):
    if lifecycle == "register":
        _ = kernel.translation
        context = kernel.root
        # Generate setting for system-directories
        directories = []
        systype = platform.system()
        if systype == "Windows":
            if "WINDIR" in os.environ:
                windir = os.environ["WINDIR"]
            else:
                windir = "c:\\windows"
            directories.append(join(windir, "Fonts"))
            if "LOCALAPPDATA" in os.environ:
                appdir = os.environ["LOCALAPPDATA"]
                directories.append(join(appdir, "Microsoft\\Windows\\Fonts"))
        elif systype == "Linux":
            directories.append("/usr/share/fonts")
            directories.append("/usr/local/share/fonts")
            directories.append("~/.local/share/fonts")
        elif systype == "Darwin":
            directories.append("/System/Library/Fonts")
            directories.append("/Library/Fonts")
            directories.append("~/Library/Fonts")
        choices = [
            {
                "attr": "system_font_directories",
                "object": context,
                "page": "_95_Fonts",
                "section": "_95_System font locations",
                "default": directories,
                "type": list,
                "columns": [
                    {
                        "attr": "directory",
                        "type": str,
                        "label": _("Directory"),
                        "width": -1,
                        "editable": True,
                    },
                ],
                "label": "_00_",
                "style": "chart",
                "primary": "directory",
                "allow_deletion": True,
                "allow_duplication": True,
                "tip": _("Places where MeerK40t will look for fonts."),
            },
        ]
        kernel.register_choices("preferences", choices)
        context.fonts = Meerk40tFonts(context=context)

        # Register update routine for linetext
        kernel.register("path_updater/linetext", context.fonts.update)
        for idx, attrib in enumerate(
            ("mkfontsize", "mkfontweld", "mkfontspacing", "mklinegap", "mkalign")
        ):
            kernel.register(f"registered_mk_svg_parameters/font{idx}", attrib)

        @context.console_option("font", "f", type=str, help=_("SHX font file."))
        @context.console_option(
            "font_size", "s", type=Length, default="20px", help=_("Font size")
        )
        @context.console_option(
            "font_spacing",
            "g",
            type=float,
            default=1,
            help=_("Character spacing factor"),
        )
        @context.console_command(
            "linetext", help=_("linetext <font> <font_size> <text>")
        )
        def linetext(
            command,
            channel,
            _,
            font=None,
            font_size=None,
            font_spacing=None,
            remainder=None,
            **kwargs,
        ):
            def display_fonts():
                for extension, item in registered_fonts:
                    desc = item[0]
                    channel(
                        _("{ftype} fonts in {path}:").format(ftype=desc, path=font_dir)
                    )
                    for p in glob(join(font_dir, "*." + extension.lower())):
                        channel(p)
                    for p in glob(join(font_dir, "*." + extension.upper())):
                        channel(p)
                    return

            registered_fonts = context.fonts.fonts_registered
            if font_spacing is None:
                font_spacing = 1

            context.setting(str, "last_font", None)
            if font is not None:
                context.last_font = font
            font = context.last_font

            safe_dir = realpath(get_safe_path(context.kernel.name))
            context.setting(str, "font_directory", safe_dir)
            font_dir = context.font_directory

            if font is None:
                display_fonts()
                return
            font_path = join(font_dir, font)
            if not exists(font_path):
                channel(_("Font was not found at {path}").format(path=font_path))
                display_fonts()
                return
            if remainder is None:
                channel(_("No text to make a path with."))
                info = str(context.fonts.cached_fontclass.cache_info())
                channel(info)
                return
            x = 0
            y = float(font_size)

            # try:
            #     font = ShxFont(font_path)
            #     path = FontPath()
            #     font.render(path, remainder, True, float(font_size))
            # except ShxFontParseError as e:
            #     channel(f"{e.args}")
            #     return
            path_node = context.fonts.create_linetext_node(
                context, x, y, remainder, font, font_size, font_spacing
            )
            # path_node = PathNode(
            #     path=path.path,
            #     matrix=Matrix.translate(0, float(font_size)),
            #     stroke=Color("black"),
            # )
            context.elements.elem_branch.add_node(path_node)
            context.signal("element_added", path_node)<|MERGE_RESOLUTION|>--- conflicted
+++ resolved
@@ -44,20 +44,12 @@
     def geometry(self):
         if not self.weld:
             return self.total_geometry
-<<<<<<< HEAD
         from beamtable import union
         g = self.total_geometry.simplify()
         u = union(g.as_float_segments())
         g_union = Geomstr.from_float_segments(u)
         g_union.greedy_distance()
         return g_union.simplify()
-=======
-        bt = BeamTable(self.total_geometry.simplify())
-        union = bt.union(*list(range(self._index)))
-        # union.remove_0_length()
-        union.greedy_distance()
-        return union.simplify()
->>>>>>> 9c7aeb90
 
     def new_path(self):
         self.geom.end()
