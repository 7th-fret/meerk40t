"""
GRBL Driver

Governs the generic commands issued by laserjob and spooler and converts that into regular GRBL Gcode output.
"""

import time

from meerk40t.core.cutcode.cubiccut import CubicCut
from meerk40t.core.cutcode.dwellcut import DwellCut
from meerk40t.core.cutcode.gotocut import GotoCut
from meerk40t.core.cutcode.homecut import HomeCut
from meerk40t.core.cutcode.inputcut import InputCut
from meerk40t.core.cutcode.linecut import LineCut
from meerk40t.core.cutcode.outputcut import OutputCut
from meerk40t.core.cutcode.quadcut import QuadCut
from meerk40t.core.cutcode.setorigincut import SetOriginCut
from meerk40t.core.cutcode.waitcut import WaitCut

from ..core.parameters import Parameters
from ..core.plotplanner import PlotPlanner
from ..core.units import UNITS_PER_INCH, UNITS_PER_MIL, UNITS_PER_MM
from ..device.basedevice import PLOT_FINISH, PLOT_JOG, PLOT_RAPID, PLOT_SETTING
from ..kernel import signal_listener


class GRBLDriver(Parameters):
    def __init__(self, service, **kwargs):
        super().__init__(**kwargs)
        self.service = service
        self.name = str(service)
        self.line_end = None
        self._set_line_end()
        self.hold = False
        self.paused = False
        self.native_x = 0
        self.native_y = 0
        self.origin_x = 0
        self.origin_y = 0
        self.stepper_step_size = UNITS_PER_MIL

        self.plot_planner = PlotPlanner(
            self.settings, single=True, ppi=False, shift=False, group=True
        )
        self.queue = []
        self.plot_data = None

        self.on_value = 0
        self.power_dirty = True
        self.speed_dirty = True
        self.absolute_dirty = True
        self.feedrate_dirty = True
        self.units_dirty = True

        self._absolute = True
        self.feed_mode = None
        self.feed_convert = None
        self._g94_feedrate()  # G93 DEFAULT, mm mode

        self.unit_scale = None
        self.units = None
        self._g21_units_mm()
        self._g91_absolute()

        self.out_pipe = None
        self.out_real = None

        self.move_mode = 0
        self.reply = None
        self.elements = None
        self.power_scale = 1.0
        self.speed_scale = 1.0

    def __repr__(self):
        return f"GRBLDriver({self.name})"

    def __call__(self, e, real=False):
        if real:
            self.out_real(e)
        else:
            self.out_pipe(e)

    @signal_listener("line_end")
    def _set_line_end(self, origin=None, *args):
        line_end = self.service.setting(str, "line_end", "CR")
        line_end = line_end.replace(" ", "")
        line_end = line_end.replace("CR", "\r")
        line_end = line_end.replace("LF", "\n")
        self.line_end = line_end

    def hold_work(self, priority):
        """
        Required.

        Spooler check. to see if the work cycle should be held.

        @return: hold?
        """
        if priority > 0:
            # Don't hold realtime work.
            return False

        if (
            self.service.limit_buffer
            and len(self.service.controller) > self.service.max_buffer
        ):
            return True
        return priority <= 0 and (self.paused or self.hold)

    def get(self, key, default=None):
        """
        Required.

        @param key: Key to get.
        @param default: Default value to use.
        @return:
        """
        return self.settings.get(key, default=default)

    def set(self, key, value):
        """
        Required.

        Sets a laser parameter this could be speed, power, wobble, number_of_unicorns, or any unknown parameters for
        yet to be written drivers.

        @param key:
        @param value:
        @return:
        """
        if key == "power":
            self.power_dirty = True
        if key == "speed":
            self.speed_dirty = True
        self.settings[key] = value

    def status(self):
        """
        Wants a status report of what the driver is doing.
        @return:
        """
        # TODO: To calculate status correctly we need to actually have access to the response
        self.out_real("?")
        return (self.native_x, self.native_y), "idle", "unknown"

    def move_ori(self, x, y):
        """
        Requests laser move to origin offset position x,y in physical units

        @param x:
        @param y:
        @return:
        """
        if self.service.swap_xy:
            x, y = y, x
        self._g91_absolute()
        self._clean()
        old_current = self.service.current
        x, y = self.service.physical_to_device_position(x, y)
        self._move(self.origin_x + x, self.origin_y + y)
        new_current = self.service.current
        self.service.signal(
            "driver;position",
            (old_current[0], old_current[1], new_current[0], new_current[1]),
        )

    def move_abs(self, x, y):
        """
        Requests laser move to absolute position x, y in physical units

        @param x:
        @param y:
        @return:
        """
        if self.service.swap_xy:
            x, y = y, x
        self._g91_absolute()
        self._clean()
        old_current = self.service.current
        x, y = self.service.physical_to_device_position(x, y)
        self._move(x, y)
        new_current = self.service.current
        self.service.signal(
            "driver;position",
            (old_current[0], old_current[1], new_current[0], new_current[1]),
        )

    def move_rel(self, dx, dy):
        """
        Requests laser move relative position dx, dy in physical units

        @param dx:
        @param dy:
        @return:
        """
        if self.service.swap_xy:
            dx, dy = dy, dx
        self._g90_relative()
        self._clean()
        old_current = self.service.current

        dx, dy = self.service.physical_to_device_length(dx, dy)
        # self.rapid_mode()
        self._move(dx, dy)

        new_current = self.service.current
        self.service.signal(
            "driver;position",
            (old_current[0], old_current[1], new_current[0], new_current[1]),
        )

    def dwell(self, time_in_ms):
        """
        Requests that the laser fire in place for the given time period. This could be done in a series of commands,
        move to a location, turn laser on, wait, turn laser off. However, some drivers have specific laser-in-place
        commands so calling dwell is preferred.

        @param time_in_ms:
        @return:
        """
        self.laser_on()  # This can't be sent early since these are timed operations.
        self.wait(time_in_ms)
        self.laser_off()

    def laser_off(self, *values):
        """
        Turn laser off in place.

        @param values:
        @return:
        """
        self(f"M5{self.line_end}")

    def laser_on(self, power=None, speed=None, *values):
        """
        Turn laser on in place.

        @param values:
        @return:
        """
        spower = ""
        sspeed = ""
        if power is not None:
            spower = f" S{power:.1f}"
            # We already established power, so no need for power_dirty
            self.power = power
            self.power_dirty = False
        if speed is not None:
            sspeed = f"G1 F{speed}{self.line_end}"
            self.speed = speed
            self.speed_dirty = False
        self(f"M3{spower}{self.line_end}{sspeed}")

    def plot(self, plot):
        """
        Gives the driver a bit of cutcode that should be plotted.
        @param plot:
        @return:
        """
        self.queue.append(plot)

    def plot_start(self):
        """
        Called at the end of plot commands to ensure the driver can deal with them all as a group.

        @return:
        """
        self._g91_absolute()
        self._g94_feedrate()
        self._clean()
        if self.service.use_m3:
            self(f"M3{self.line_end}")
        else:
            self(f"M4{self.line_end}")
        for q in self.queue:
            while self.hold_work(0):
                time.sleep(0.05)
            x = self.native_x
            y = self.native_y
            start_x, start_y = q.start
            if x != start_x or y != start_y:
                self.on_value = 0
                self.power_dirty = True
                self.move_mode = 0
                self._move(start_x, start_y)
            if self.on_value != 1.0:
                self.power_dirty = True
            self.on_value = 1.0
            # Default-Values?!
            qpower = q.settings.get("power", self.power)
            qspeed = q.settings.get("speed", self.speed)
            qraster_step_x = q.settings.get("raster_step_x")
            qraster_step_y = q.settings.get("raster_step_y")
            if qpower != self.power:
                self.set("power", qpower)
            if (
                qspeed != self.speed
                or qraster_step_x != self.raster_step_x
                or qraster_step_y != self.raster_step_y
            ):
                self.set("speed", qspeed)
            self.settings.update(q.settings)
            if isinstance(q, LineCut):
                self.move_mode = 1
                self._move(*q.end)
            elif isinstance(q, (QuadCut, CubicCut)):
                self.move_mode = 1
                interp = self.service.interpolate
                step_size = 1.0 / float(interp)
                t = step_size
                for p in range(int(interp)):
                    while self.paused:
                        time.sleep(0.05)
                    self._move(*q.point(t))
                    t += step_size
                last_x, last_y = q.end
                self._move(last_x, last_y)
            elif isinstance(q, WaitCut):
                self.wait(q.dwell_time)
            elif isinstance(q, HomeCut):
                self.home()
            elif isinstance(q, GotoCut):
                start = q.start
                self._move(self.origin_x + start[0], self.origin_y + start[1])
            elif isinstance(q, SetOriginCut):
                if q.set_current:
                    x = self.native_x
                    y = self.native_y
                else:
                    x, y = q.start
                self.set_origin(x, y)
            elif isinstance(q, DwellCut):
                self.dwell(q.dwell_time)
            elif isinstance(q, (InputCut, OutputCut)):
                # GRBL has no core GPIO functionality
                pass
            else:
                #  Rastercut, PlotCut
                self.plot_planner.push(q)
                for x, y, on in self.plot_planner.gen():
                    while self.hold_work(0):
                        time.sleep(0.05)
                    if on > 1:
                        # Special Command.
                        if isinstance(on, float):
                            on = int(on)
                        if on & PLOT_FINISH:  # Plot planner is ending.
                            break
                        elif on & PLOT_SETTING:  # Plot planner settings have changed.
                            p_set = Parameters(self.plot_planner.settings)
                            if p_set.power != self.power:
                                self.set("power", p_set.power)
                            if (
                                p_set.speed != self.speed
                                or p_set.raster_step_x != self.raster_step_x
                                or p_set.raster_step_y != self.raster_step_y
                            ):
                                self.set("speed", p_set.speed)
                            self.settings.update(p_set.settings)
                        elif on & (
                            PLOT_RAPID | PLOT_JOG
                        ):  # Plot planner requests position change.
                            self.move_mode = 0
                            self._move(x, y)
                        continue
                    if on == 0:
                        self.move_mode = 0
                    else:
                        self.move_mode = 1
                    if self.on_value != on:
                        self.power_dirty = True
                    self.on_value = on
                    self._move(x, y)
        self.queue.clear()

        self(f"G1 S0{self.line_end}")
        self(f"M5{self.line_end}")
        self.power_dirty = True
        self.speed_dirty = True
        self.absolute_dirty = True
        self.feedrate_dirty = True
        self.units_dirty = True
        return False

    def blob(self, data_type, data):
        """
        This is intended to send a blob of gcode to be processed and executed.

        @param data_type:
        @param data:
        @return:
        """
        if data_type != "grbl":
            return
        for line in data:
            grbl = bytes.decode(line, "utf-8")
            for split in grbl.split("\r"):
                g = split.strip()
                if g:
                    self(f"{g}{self.line_end}")

    def physical_home(self):
        """
        Home the laser physically (ie run into endstops).

        @return:
        """
        old_current = self.service.current
        self.native_x = 0
        self.native_y = 0
        if self.service.has_endstops:
            self(f"$H{self.line_end}")
        else:
<<<<<<< HEAD
            self(f"G28{self.line_end}")
=======
            self.grbl(f"G28{self.line_end}")
        new_current = self.service.current
        self.service.signal(
            "driver;position",
            (old_current[0], old_current[1], new_current[0], new_current[1]),
        )
>>>>>>> 8b9e7635

    def home(self):
        """
        Home the laser (ie goto defined origin)

        @return:
        """
        self.native_x = 0
        self.native_y = 0
        if self.service.rotary_active and self.service.rotary_supress_home:
            return
        self(f"G28{self.line_end}")

    def rapid_mode(self, *values):
        """
        Rapid mode sets the laser to rapid state. This is usually moving the laser around without it executing a large
        batch of commands.

        @param values:
        @return:
        """

    def finished_mode(self, *values):
        """
        Finished mode is after a large batch of jobs is done.

        @param values:
        @return:
        """
        self(f"M5{self.line_end}")

    def program_mode(self, *values):
        """
        Program mode is the state lasers often use to send a large batch of commands.
        @param values:
        @return:
        """
        self(f"M3{self.line_end}")

    def raster_mode(self, *values):
        """
        Raster mode is a special form of program mode that suggests the batch of commands will be a raster operation
        many lasers have specialty values
        @param values:
        @return:
        """

    def set_origin(self, x, y):
        """
        This should set the origin position.

        @param x:
        @param y:
        @return:
        """
        self.origin_x = x
        self.origin_y = y

    def wait(self, time_in_ms):
        """
        Wait asks that the work be stalled or current process held for the time time_in_ms in ms. If wait_finished is
        called first this will attempt to stall the machine while performing no work. If the driver in question permits
        waits to be placed within code this should insert waits into the current job. Returning instantly rather than
        holding the processes.

        @param time_in_ms:
        @return:
        """
        self(f"G04 S{time_in_ms / 1000.0}{self.line_end}")

    def wait_finish(self, *values):
        """
        Wait finish should hold the calling thread until the current work has completed. Or otherwise prevent any data
        from being sent with returning True for the until that criteria is met.

        @param values:
        @return:
        """
        pass

    def function(self, function):
        """
        This command asks that this function be executed at the appropriate time within the spooled cycle.

        @param function:
        @return:
        """
        function()

    def beep(self):
        """
        Wants a system beep to be issued.
        This command asks that a beep be executed at the appropriate time within the spooled cycle.

        @return:
        """
        self.service("beep\n")

    def console(self, value):
        """
        This asks that the console command be executed at the appropriate time within the spooled cycle.

        @param value: console command
        @return:
        """
        self.service(value)

    def signal(self, signal, *args):
        """
        This asks that this signal be broadcast at the appropriate time within the spooling cycle.

        @param signal:
        @param args:
        @return:
        """
        self.service.signal(signal, *args)

    def pause(self, *args):
        """
        Asks that the laser be paused.

        @param args:
        @return:
        """
        self.paused = True
        self("!", real=True)

    def resume(self, *args):
        """
        Asks that the laser be resumed.

        To work this command should usually be put into the realtime work queue for the laser.

        @param args:
        @return:
        """
        self.paused = False
        self("~", real=True)

    def reset(self, *args):
        """
        This command asks that this device be emergency stopped and reset. Usually that queue data from the spooler be
        deleted.
        Asks that the device resets, and clears all current work.

        @param args:
        @return:
        """
        self.service.spooler.clear_queue()
        self.queue.clear()
        self.plot_planner.clear()
        self("\x18", real=True)
        self.paused = False

    def clear_alarm(self):
        """
        GRBL clear alarm signal.

        @return:
        """
        self("$X\n", real=True)

    ####################
    # PROTECTED DRIVER CODE
    ####################

    def _move(self, x, y, absolute=False):
        old_current = self.service.current
        if self._absolute:
            self.native_x = x
            self.native_y = y
        else:
            self.native_x += x
            self.native_y += y
        line = []
        if self.move_mode == 0:
            line.append("G0")
        else:
            line.append("G1")
        x /= self.unit_scale
        y /= self.unit_scale
        line.append(f"X{x:.3f}")
        line.append(f"Y{y:.3f}")
        if self.power_dirty:
            if self.power is not None:
                line.append(f"S{self.power * self.on_value:.1f}")
            self.power_dirty = False
        if self.speed_dirty:
            line.append(f"F{self.feed_convert(self.speed):.1f}")
            self.speed_dirty = False
        self(" ".join(line) + self.line_end)
        new_current = self.service.current
        self.service.signal(
            "driver;position",
            (old_current[0], old_current[1], new_current[0], new_current[1]),
        )

    def _clean(self):
        if self.absolute_dirty:
            if self._absolute:
                self(f"G90{self.line_end}")
            else:
                self(f"G91{self.line_end}")
        self.absolute_dirty = False

        if self.feedrate_dirty:
            if self.feed_mode == 94:
                self(f"G94{self.line_end}")
            else:
                self(f"G93{self.line_end}")
        self.feedrate_dirty = False

        if self.units_dirty:
            if self.units == 20:
                self(f"G20{self.line_end}")
            else:
                self(f"G21{self.line_end}")
        self.units_dirty = False

    def _g90_relative(self):
        if not self._absolute:
            return
        self._absolute = False
        self.absolute_dirty = True

    def _g91_absolute(self):
        if self._absolute:
            return
        self._absolute = True
        self.absolute_dirty = True

    def _g93_mms_to_minutes_per_gunits(self, mms):
        millimeters_per_minute = 60.0 * mms
        distance = UNITS_PER_MIL / self.stepper_step_size
        return distance / millimeters_per_minute

    def _g93_feedrate(self):
        if self.feed_mode == 93:
            return
        self.feed_mode = 93
        # Feed Rate in Minutes / Unit
        self.feed_convert = self._g93_mms_to_minutes_per_gunits
        self.feedrate_dirty = True

    def _g94_mms_to_gunits_per_minute(self, mms):
        millimeters_per_minute = 60.0 * mms
        distance = UNITS_PER_MIL / self.stepper_step_size
        return millimeters_per_minute / distance

    def _g94_feedrate(self):
        if self.feed_mode == 94:
            return
        self.feed_mode = 94
        # Feed Rate in Units / Minute
        self.feed_convert = self._g94_mms_to_gunits_per_minute
        # units to mm, seconds to minutes.
        self.feedrate_dirty = True

    def _g20_units_inch(self):
        self.units = 20
        self.unit_scale = UNITS_PER_INCH / self.stepper_step_size  # g20 is inch mode.
        self.units_dirty = True

    def _g21_units_mm(self):
        self.units = 21
        self.unit_scale = UNITS_PER_MM / self.stepper_step_size  # g21 is mm mode.
        self.units_dirty = True

    def set_power_scale(self, factor):
        if 0 < factor < 100:
            self.power_scale = factor
        else:
            self.power_scale = 1.0
        # Grbl can only deal with factors between 10% and 200%
        ifactor = int(self.power_scale * 10 + 10)
        ifactor = min(20, max(1, ifactor))
        self("\x99", real=True)
        if ifactor < 10:
            for idx in range(10 - ifactor):
                self("\x9A", real=True)
        elif ifactor > 10:
            for idx in range(ifactor - 10):
                self("\x9B", real=True)

    def set_speed_scale(self, factor):
        if 0 < factor < 100:
            self.speed_scale = factor
        else:
            self.speed_scale = 1.0
        # Grbl can only deal with factors between 10% and 200%
        ifactor = int(self.speed_scale * 10 + 10)
        ifactor = min(20, max(1, ifactor))
        self("\x90", real=True)
        if ifactor < 10:
            for idx in range(10 - ifactor):
                self("\x92", real=True)
        elif ifactor > 10:
            for idx in range(ifactor - 10):
                self("\x91", real=True)

    @staticmethod
    def has_adjustable_power():
        return True

    @staticmethod
    def has_adjustable_speed():
        return True<|MERGE_RESOLUTION|>--- conflicted
+++ resolved
@@ -411,16 +411,12 @@
         if self.service.has_endstops:
             self(f"$H{self.line_end}")
         else:
-<<<<<<< HEAD
             self(f"G28{self.line_end}")
-=======
-            self.grbl(f"G28{self.line_end}")
         new_current = self.service.current
         self.service.signal(
             "driver;position",
             (old_current[0], old_current[1], new_current[0], new_current[1]),
         )
->>>>>>> 8b9e7635
 
     def home(self):
         """
