import platform

import wx
from wx import aui

from meerk40t.gui.icons import (
    icons8_camera_50,
    icons8_connected_50,
    icons8_detective_50,
    icons8_picture_in_picture_alternative_50,
)
from meerk40t.gui.mwindow import MWindow
from meerk40t.gui.scene.sceneconst import (
    HITCHAIN_HIT,
    RESPONSE_ABORT,
    RESPONSE_CHAIN,
    RESPONSE_CONSUME,
)
<<<<<<< HEAD
from meerk40t.kernel.kernel import signal_listener
from meerk40t.kernel.jobs import Job
=======
from meerk40t.gui.scene.scenepanel import ScenePanel
from meerk40t.gui.scene.widget import Widget
from meerk40t.kernel import Job, signal_listener
>>>>>>> 472c11fd
from meerk40t.svgelements import Color

_ = wx.GetTranslation

CORNER_SIZE = 25


def register_panel_camera(window, context):
    for index in range(5):
        panel = CameraPanel(
            window, wx.ID_ANY, context=context, gui=window, index=index, pane=True
        )
        pane = (
            aui.AuiPaneInfo()
            .Left()
            .MinSize(200, 150)
            .FloatingSize(640, 480)
            .Caption(_("Camera %d" % index))
            .Name("camera%d" % index)
            .CaptionVisible(not context.pane_lock)
            .Hide()
        )
        pane.dock_proportion = 200
        pane.control = panel
        pane.submenu = _("Camera")
        window.on_pane_add(pane)
        context.register("pane/camera%d" % index, pane)


class CameraPanel(wx.Panel, Job):
    def __init__(
        self, *args, context=None, gui=None, index: int = 0, pane=False, **kwds
    ):
        kwds["style"] = kwds.get("style", 0) | wx.TAB_TRAVERSAL
        wx.Panel.__init__(self, *args, **kwds)
        self.gui = gui
        self.context = context
        self.index = index
        self.pane = pane

        if pane:
            job_name = "CamPane%d" % self.index
        else:
            job_name = "Camera%d" % self.index
        Job.__init__(self, job_name=job_name)
        self.process = self.update_camera_frame
        self.run_main = True

        self.context("camera%d\n" % self.index)  # command activates Camera service
        self.camera = self.context.get_context(
            "camera/%d" % self.index
        )  # camera service location.
        self.last_frame_index = -1

        if not pane:
            self.button_update = wx.BitmapButton(
                self, wx.ID_ANY, icons8_camera_50.GetBitmap()
            )
            self.button_export = wx.BitmapButton(
                self, wx.ID_ANY, icons8_picture_in_picture_alternative_50.GetBitmap()
            )
            self.button_reconnect = wx.BitmapButton(
                self, wx.ID_ANY, icons8_connected_50.GetBitmap()
            )
            self.check_fisheye = wx.CheckBox(self, wx.ID_ANY, _("Correct Fisheye"))
            self.check_perspective = wx.CheckBox(
                self, wx.ID_ANY, _("Correct Perspective")
            )
            self.slider_fps = wx.Slider(
                self,
                wx.ID_ANY,
                24,
                0,
                60,
                style=wx.SL_AUTOTICKS | wx.SL_HORIZONTAL | wx.SL_LABELS,
            )
            self.button_detect = wx.BitmapButton(
                self, wx.ID_ANY, icons8_detective_50.GetBitmap()
            )
            scene_name = "Camera%s" % self.index
        else:
            scene_name = "CamPaneScene%s" % self.index

        self.display_camera = ScenePanel(
            self.context,
            self,
            scene_name=scene_name,
            style=wx.EXPAND | wx.WANTS_CHARS,
        )
        self.widget_scene = self.display_camera.scene

        # end wxGlade
        sizer_main = wx.BoxSizer(wx.VERTICAL)
        if not pane:
            self.button_update.SetToolTip(_("Update Image"))
            self.button_update.SetSize(self.button_update.GetBestSize())
            self.button_export.SetToolTip(_("Export Snapshot"))
            self.button_export.SetSize(self.button_export.GetBestSize())
            self.button_reconnect.SetToolTip(_("Reconnect Camera"))
            self.button_reconnect.SetSize(self.button_reconnect.GetBestSize())
            self.button_detect.SetToolTip(_("Detect Distortions/Calibration"))
            self.button_detect.SetSize(self.button_detect.GetBestSize())
            sizer_controls = wx.BoxSizer(wx.HORIZONTAL)
            sizer_checkboxes = wx.BoxSizer(wx.VERTICAL)
            sizer_controls.Add(self.button_update, 0, 0, 0)
            sizer_controls.Add(self.button_export, 0, 0, 0)
            sizer_controls.Add(self.button_reconnect, 0, 0, 0)
            sizer_checkboxes.Add(self.check_fisheye, 0, 0, 0)
            sizer_checkboxes.Add(self.check_perspective, 0, 0, 0)
            sizer_controls.Add(sizer_checkboxes, 1, wx.EXPAND, 0)
            sizer_controls.Add(self.slider_fps, 1, wx.EXPAND, 0)
            sizer_controls.Add(self.button_detect, 0, 0, 0)
            sizer_main.Add(sizer_controls, 1, wx.EXPAND, 0)
            self.Bind(wx.EVT_BUTTON, self.on_button_update, self.button_update)
            self.Bind(wx.EVT_BUTTON, self.on_button_export, self.button_export)
            self.Bind(wx.EVT_BUTTON, self.on_button_reconnect, self.button_reconnect)
            self.Bind(wx.EVT_CHECKBOX, self.on_check_fisheye, self.check_fisheye)
            self.Bind(
                wx.EVT_CHECKBOX, self.on_check_perspective, self.check_perspective
            )
            self.Bind(wx.EVT_SLIDER, self.on_slider_fps, self.slider_fps)
            self.Bind(wx.EVT_BUTTON, self.on_button_detect, self.button_detect)
        sizer_main.Add(self.display_camera, 10, wx.EXPAND, 0)
        self.SetSizer(sizer_main)
        self.Layout()

        self.image_width = -1
        self.image_height = -1
        self.frame_bitmap = None

        self.SetDoubleBuffered(True)
        # end wxGlade

        if not pane:
            self.check_fisheye.SetValue(self.camera.correction_fisheye)
            self.check_perspective.SetValue(self.camera.correction_perspective)
            self.slider_fps.SetValue(self.camera.fps)

        self.on_fps_change(None)

        self.widget_scene.widget_root.set_aspect(self.camera.aspect)

        self.widget_scene.background_brush = wx.WHITE_BRUSH
        self.widget_scene.add_scenewidget(CamSceneWidget(self.widget_scene, self))
        self.widget_scene.add_scenewidget(CamImageWidget(self.widget_scene, self))
        self.widget_scene.add_interfacewidget(
            CamInterfaceWidget(self.widget_scene, self)
        )

    def pane_show(self, *args):
        if platform.system() == "Darwin" and not hasattr(self.camera, "_first"):
            self.context("camera%d start -t 1\n" % self.index)
            self.camera._first = False
        else:
            self.context("camera%d start\n" % self.index)
        self.context.schedule(self)
        self.context.listen("camera;fps", self.on_fps_change)
        self.context.listen("camera;stopped", self.on_camera_stop)

    def pane_hide(self, *args):
        self.context("camera%d stop\n" % self.index)
        self.context.unschedule(self)
        if not self.pane:
            self.context.close("Camera%s" % str(self.index))
        self.context.unlisten("camera;fps", self.on_fps_change)
        self.context.unlisten("camera;stopped", self.on_camera_stop)
        self.context.signal("camera;stopped", self.index)

    def on_camera_stop(self, origin, index):
        if index == self.index:
            self.context("camera%d start\n" % self.index)

    def on_fps_change(self, origin, *args):
        # Set the camera fps.
        fps = self.context.fps
        if fps == 0:
            tick = 5
        else:
            tick = 1.0 / fps
        self.interval = tick

    @signal_listener("refresh_scene")
    def on_refresh_scene(self, origin, *args):
        self.widget_scene.request_refresh(*args)

    def update_camera_frame(self, event=None):
        if self.camera is None:
            return

        if self.camera.frame_index == self.last_frame_index:
            return
        else:
            self.last_frame_index = self.camera.frame_index

        frame = self.camera.get_frame()
        if frame is None:
            return

        self.image_height, self.image_width = frame.shape[:2]
        if not self.frame_bitmap:
            # Initial set.
            self.widget_scene.widget_root.set_view(
                0, 0, self.image_width, self.image_height, self.camera.preserve_aspect
            )
        self.frame_bitmap = wx.Bitmap.FromBuffer(
            self.image_width, self.image_height, frame
        )
        if self.camera.correction_perspective:
            if (
                self.camera.width != self.image_width
                or self.camera.height != self.image_height
            ):
                self.image_width = self.camera.width
                self.image_height = self.camera.height

        self.widget_scene.request_refresh()

    def reset_perspective(self, event=None):
        """
        Reset the perspective settings.

        :param event:
        :return:
        """
        self.context("camera%d perspective reset\n" % self.index)

    def reset_fisheye(self, event=None):
        """
        Reset the fisheye settings.

        :param event:
        :return:
        """
        self.context("camera%d fisheye reset\n" % self.index)

    def on_check_perspective(self, event=None):
        """
        Perspective checked. Turns on/off
        :param event:
        :return:
        """
        self.camera.correction_perspective = self.check_perspective.GetValue()

    def on_check_fisheye(self, event=None):
        """
        Fisheye checked. Turns on/off.
        :param event:
        :return:
        """
        self.camera.correction_fisheye = self.check_fisheye.GetValue()

    def on_button_update(self, event=None):  # wxGlade: CameraInterface.<event_handler>
        """
        Button update.

        Sets image background to main scene.

        :param event:
        :return:
        """
        self.context("camera%d background\n" % self.index)

    def on_button_export(self, event=None):  # wxGlade: CameraInterface.<event_handler>
        """
        Button export.

        Sends an image to the scene as an exported object.
        :param event:
        :return:
        """
        self.context.console("camera%d export\n" % self.index)

    def on_button_reconnect(
        self, event=None
    ):  # wxGlade: CameraInterface.<event_handler>
        self.context.console("camera%d stop start\n" % self.index)

    def on_slider_fps(self, event=None):  # wxGlade: CameraInterface.<event_handler>
        """
        Adjusts the camera FPS.

        If set to 0, this will be a frame each 5 seconds.

        :param event:
        :return:
        """
        self.camera.fps = self.slider_fps.GetValue()
        self.context.signal("camera;fps", self.context.fps)

    def on_button_detect(self, event=None):  # wxGlade: CameraInterface.<event_handler>
        """
        Attempts to locate 6x9 checkerboard pattern for OpenCV to correct the fisheye pattern.

        :param event:
        :return:
        """
        self.context.console("camera%d fisheye capture\n" % self.index)

    def swap_camera(self, uri):
        def swap(event=None):
            self.context("camera%d --uri %s stop start\n" % (self.index, str(uri)))
            self.frame_bitmap = None

        return swap


class CamInterfaceWidget(Widget):
    def __init__(self, scene, camera):
        Widget.__init__(self, scene, all=True)
        self.cam = camera

    def process_draw(self, gc: wx.GraphicsContext):
        if self.cam.frame_bitmap is None:
            font = wx.Font(14, wx.SWISS, wx.NORMAL, wx.BOLD)
            gc.SetFont(font, wx.BLACK)
            if self.cam.camera is None:
                gc.DrawText(
                    _("Camera backend failure...\nCannot attempt camera connection."),
                    0,
                    0,
                )
            else:
                gc.DrawText(_("Fetching Frame..."), 0, 0)

    def hit(self):
        return HITCHAIN_HIT

    def event(self, window_pos=None, space_pos=None, event_type=None):
        if event_type == "rightdown":

            def enable_aspect(*args):
                self.cam.camera.aspect = not self.cam.camera.aspect
                self.scene.widget_root.set_aspect(self.cam.camera.aspect)
                self.scene.widget_root.set_view(
                    0,
                    0,
                    self.cam.image_width,
                    self.cam.image_height,
                    self.cam.camera.preserve_aspect,
                )

            def set_aspect(aspect):
                def asp(event=None):
                    self.cam.camera.preserve_aspect = aspect
                    self.scene.widget_root.set_aspect(self.cam.camera.aspect)
                    self.scene.widget_root.set_view(
                        0,
                        0,
                        self.cam.image_width,
                        self.cam.image_height,
                        self.cam.camera.preserve_aspect,
                    )

                return asp

            menu = wx.Menu()

            item = menu.Append(wx.ID_ANY, _("Update Background"), "")
            self.cam.Bind(
                wx.EVT_MENU,
                lambda e: self.cam.context("camera%d background\n" % self.cam.index),
                id=item.GetId(),
            )

            item = menu.Append(wx.ID_ANY, _("Export Snapshot"), "")
            self.cam.Bind(
                wx.EVT_MENU,
                lambda e: self.cam.context("camera%d export\n" % self.cam.index),
                id=item.GetId(),
            )

            item = menu.Append(wx.ID_ANY, _("Reconnect Camera"), "")
            self.cam.Bind(
                wx.EVT_MENU,
                lambda e: self.cam.context("camera%d stop start\n" % self.cam.index),
                id=item.GetId(),
            )

            item = menu.Append(wx.ID_ANY, _("Stop Camera"), "")
            self.cam.Bind(
                wx.EVT_MENU,
                lambda e: self.cam.context("camera%d stop\n" % self.cam.index),
                id=item.GetId(),
            )

            item = menu.Append(wx.ID_ANY, _("Open CameraInterface"), "")
            self.cam.Bind(
                wx.EVT_MENU,
                lambda e: self.cam.context("camwin %d\n" % self.cam.index),
                id=item.GetId(),
            )

            menu.AppendSeparator()

            sub_menu = wx.Menu()
            center = menu.Append(wx.ID_ANY, _("Aspect"), "", wx.ITEM_CHECK)
            if self.cam.camera.aspect:
                center.Check(True)
            self.cam.Bind(wx.EVT_MENU, enable_aspect, center)
            self.cam.Bind(
                wx.EVT_MENU,
                set_aspect("xMinYMin meet"),
                sub_menu.Append(wx.ID_ANY, "xMinYMin meet", "", wx.ITEM_NORMAL),
            )
            self.cam.Bind(
                wx.EVT_MENU,
                set_aspect("xMidYMid meet"),
                sub_menu.Append(wx.ID_ANY, "xMidYMid meet", "", wx.ITEM_NORMAL),
            )
            self.cam.Bind(
                wx.EVT_MENU,
                set_aspect("xMidYMid slice"),
                sub_menu.Append(wx.ID_ANY, "xMidYMid slice", "", wx.ITEM_NORMAL),
            )
            self.cam.Bind(
                wx.EVT_MENU,
                set_aspect("none"),
                sub_menu.Append(wx.ID_ANY, "none", "", wx.ITEM_NORMAL),
            )

            menu.Append(
                wx.ID_ANY,
                _("Preserve: %s") % self.cam.camera.preserve_aspect,
                sub_menu,
            )
            menu.AppendSeparator()

            fisheye = menu.Append(wx.ID_ANY, _("Correct Fisheye"), "", wx.ITEM_CHECK)
            fisheye.Check(self.cam.camera.correction_fisheye)
            self.cam.camera.correction_fisheye = fisheye.IsChecked()

            def check_fisheye(event=None):
                self.cam.camera.correction_fisheye = fisheye.IsChecked()

            self.cam.Bind(wx.EVT_MENU, check_fisheye, fisheye)

            perspect = menu.Append(
                wx.ID_ANY, _("Correct Perspective"), "", wx.ITEM_CHECK
            )
            perspect.Check(self.cam.camera.correction_perspective)
            self.cam.camera.correction_perspective = perspect.IsChecked()

            def check_perspect(event=None):
                self.cam.camera.correction_perspective = perspect.IsChecked()

            self.cam.Bind(wx.EVT_MENU, check_perspect, perspect)
            menu.AppendSeparator()
            item = menu.Append(wx.ID_ANY, _("Reset Perspective"), "")
            self.cam.Bind(
                wx.EVT_MENU,
                lambda e: self.cam.camera(
                    "camera%d perspective reset\n" % self.cam.index
                ),
                id=item.GetId(),
            )
            item = menu.Append(wx.ID_ANY, _("Reset Fisheye"), "")
            self.cam.Bind(
                wx.EVT_MENU,
                lambda e: self.cam.camera("camera%d fisheye reset\n" % self.cam.index),
                id=item.GetId(),
            )
            menu.AppendSeparator()

            sub_menu = wx.Menu()
            item = sub_menu.Append(wx.ID_ANY, _("Set URI"), "")
            self.cam.Bind(
                wx.EVT_MENU,
                lambda e: self.cam.context.open(
                    "window/CameraURI", self.cam, index=self.cam.index
                ),
                id=item.GetId(),
            )

            camera_context = self.cam.context.get_context("camera")
            keylist = camera_context.kernel.read_persistent_string_dict(
                camera_context.path, suffix=True
            )
            if keylist is not None:
                keys = list(keylist)
                keys.sort()
                uri_list = [keylist[k] for k in keys]
                for uri in uri_list:
                    item = sub_menu.Append(wx.ID_ANY, _("URI: %s") % uri, "")
                    self.cam.Bind(
                        wx.EVT_MENU, self.cam.swap_camera(uri), id=item.GetId()
                    )

            item = sub_menu.Append(wx.ID_ANY, _("USB %d") % 0, "")
            self.cam.Bind(wx.EVT_MENU, self.cam.swap_camera(0), id=item.GetId())
            item = sub_menu.Append(wx.ID_ANY, _("USB %d") % 1, "")
            self.cam.Bind(wx.EVT_MENU, self.cam.swap_camera(1), id=item.GetId())
            item = sub_menu.Append(wx.ID_ANY, _("USB %d") % 2, "")
            self.cam.Bind(wx.EVT_MENU, self.cam.swap_camera(2), id=item.GetId())
            item = sub_menu.Append(wx.ID_ANY, _("USB %d") % 3, "")
            self.cam.Bind(wx.EVT_MENU, self.cam.swap_camera(3), id=item.GetId())
            item = sub_menu.Append(wx.ID_ANY, _("USB %d") % 4, "")
            self.cam.Bind(wx.EVT_MENU, self.cam.swap_camera(4), id=item.GetId())

            menu.Append(
                wx.ID_ANY,
                _("Set URI"),
                sub_menu,
            )
            if menu.MenuItemCount != 0:
                self.cam.PopupMenu(menu)
                menu.Destroy()
            return RESPONSE_ABORT
        if event_type == "doubleclick":
            self.cam.context("camera%d background\n" % self.cam.index)
        return RESPONSE_CHAIN


class CamPerspectiveWidget(Widget):
    def __init__(self, scene, camera, index, mid=False):
        self.cam = camera
        self.mid = mid
        self.index = index
        half = CORNER_SIZE / 2.0
        Widget.__init__(self, scene, -half, -half, half, half)
        self.update()
        c = Color.distinct(self.index + 2)
        self.pen = wx.Pen(wx.Colour(c.red, c.green, c.blue))

    def update(self):
        half = CORNER_SIZE / 2.0
        if self.index == 0:
            pos_x = self.cam.camera.perspective_x1
            pos_y = self.cam.camera.perspective_y1
        elif self.index == 1:
            pos_x = self.cam.camera.perspective_x2
            pos_y = self.cam.camera.perspective_y2
        elif self.index == 2:
            pos_x = self.cam.camera.perspective_x3
            pos_y = self.cam.camera.perspective_y3
        else:
            pos_x = self.cam.camera.perspective_x4
            pos_y = self.cam.camera.perspective_y4
        self.set_position(pos_x - half, pos_y - half)

    def hit(self):
        return HITCHAIN_HIT

    def process_draw(self, gc):
        if (
            not self.cam.camera.correction_perspective
            and not self.cam.camera.aspect
        ):
            gc.SetPen(self.pen)
            gc.SetBrush(wx.TRANSPARENT_BRUSH)
            gc.StrokeLine(
                self.left,
                self.top + self.height / 2.0,
                self.right,
                self.bottom - self.height / 2.0,
            )
            gc.StrokeLine(
                self.left + self.width / 2.0,
                self.top,
                self.right - self.width / 2.0,
                self.bottom,
            )
            gc.DrawEllipse(self.left, self.top, self.width, self.height)

    def event(self, window_pos=None, space_pos=None, event_type=None):
        if event_type == "leftdown":
            return RESPONSE_CONSUME
        if event_type == "move":
            if self.index == 0:
                self.cam.camera.perspective_x1 += space_pos[4]
                self.cam.camera.perspective_y1 += space_pos[5]
            elif self.index == 1:
                self.cam.camera.perspective_x2 += space_pos[4]
                self.cam.camera.perspective_y2 += space_pos[5]
            elif self.index == 2:
                self.cam.camera.perspective_x3 += space_pos[4]
                self.cam.camera.perspective_y3 += space_pos[5]
            else:
                self.cam.camera.perspective_x4 += space_pos[4]
                self.cam.camera.perspective_y4 += space_pos[5]
            for w in self.parent:
                if isinstance(w, CamPerspectiveWidget):
                    w.update()
            self.cam.context.signal("refresh_scene", self.scene.name)
            return RESPONSE_CONSUME


class CamSceneWidget(Widget):
    def __init__(self, scene, camera):
        Widget.__init__(self, scene, all=True)
        self.cam = camera

    def process_draw(self, gc):
        if not self.cam.camera.correction_perspective and not self.cam.camera.aspect:
            if self.cam.camera.perspective_x1 is not None:
                if not len(self):
                    for i in range(4):
                        self.add_widget(
                            -1, CamPerspectiveWidget(self.scene, self.cam, i, False)
                        )
                gc.SetPen(wx.BLACK_DASHED_PEN)
                gc.StrokeLines(
                    [
                        (
                            self.cam.camera.perspective_x1,
                            self.cam.camera.perspective_y1,
                        ),
                        (
                            self.cam.camera.perspective_x2,
                            self.cam.camera.perspective_y2,
                        ),
                        (
                            self.cam.camera.perspective_x3,
                            self.cam.camera.perspective_y3,
                        ),
                        (
                            self.cam.camera.perspective_x4,
                            self.cam.camera.perspective_y4,
                        ),
                        (
                            self.cam.camera.perspective_x1,
                            self.cam.camera.perspective_y1,
                        ),
                    ]
                )
        else:
            if len(self):
                self.remove_all_widgets()


class CamImageWidget(Widget):
    def __init__(self, scene, camera):
        Widget.__init__(self, scene, all=False)
        self.cam = camera

    def process_draw(self, gc):
        if self.cam.frame_bitmap is None:
            return
        gc.DrawBitmap(
            self.cam.frame_bitmap, 0, 0, self.cam.image_width, self.cam.image_height
        )


class CameraInterface(MWindow):
    def __init__(self, context, path, parent, index=0, **kwds):
        if isinstance(index, str):
            try:
                index = int(index)
            except ValueError:
                pass
        if index is None:
            index = 0
        super().__init__(640, 480, context, path, parent, **kwds)
        self.panel = CameraPanel(self, wx.ID_ANY, context=self.context, index=index)
        self.add_module_delegate(self.panel)

        # ==========
        # MENU BAR
        # ==========
        if platform.system() != "Darwin":
            self.CameraInterface_menubar = wx.MenuBar()
            self.create_menu(self.CameraInterface_menubar.Append)
            self.SetMenuBar(self.CameraInterface_menubar)
        # ==========
        # MENUBAR END
        # ==========

        _icon = wx.NullIcon
        _icon.CopyFromBitmap(icons8_camera_50.GetBitmap())
        self.SetIcon(_icon)
        self.SetTitle(_("CameraInterface %d") % index)
        self.Layout()

    def create_menu(self, append):
        wxglade_tmp_menu = wx.Menu()
        item = wxglade_tmp_menu.Append(wx.ID_ANY, _("Reset Perspective"), "")
        self.Bind(wx.EVT_MENU, self.panel.reset_perspective, id=item.GetId())
        item = wxglade_tmp_menu.Append(wx.ID_ANY, _("Reset Fisheye"), "")
        self.Bind(wx.EVT_MENU, self.panel.reset_fisheye, id=item.GetId())
        wxglade_tmp_menu.AppendSeparator()

        item = wxglade_tmp_menu.Append(wx.ID_ANY, _("Set URI"), "")
        self.Bind(
            wx.EVT_MENU,
            lambda e: self.context.open(
                "window/CameraURI", self, index=self.panel.index
            ),
            id=item.GetId(),
        )

        item = wxglade_tmp_menu.Append(wx.ID_ANY, _("USB %d") % 0, "")
        self.Bind(wx.EVT_MENU, self.panel.swap_camera(0), id=item.GetId())
        item = wxglade_tmp_menu.Append(wx.ID_ANY, _("USB %d") % 1, "")
        self.Bind(wx.EVT_MENU, self.panel.swap_camera(1), id=item.GetId())
        item = wxglade_tmp_menu.Append(wx.ID_ANY, _("USB %d") % 2, "")
        self.Bind(wx.EVT_MENU, self.panel.swap_camera(2), id=item.GetId())
        item = wxglade_tmp_menu.Append(wx.ID_ANY, _("USB %d") % 3, "")
        self.Bind(wx.EVT_MENU, self.panel.swap_camera(3), id=item.GetId())
        item = wxglade_tmp_menu.Append(wx.ID_ANY, _("USB %d") % 4, "")
        self.Bind(wx.EVT_MENU, self.panel.swap_camera(4), id=item.GetId())

        append(wxglade_tmp_menu, _("Camera"))

    def window_open(self):
        self.panel.pane_show()

    def window_close(self):
        self.panel.pane_hide()

    @staticmethod
    def sub_register(kernel):
        def camera_click(index=None):
            def specific(event=None):
                kernel.root.setting(int, "camera_default", 0)
                if index is not None:
                    kernel.root.camera_default = index
                v = kernel.root.camera_default
                kernel.console("window toggle -m {v} CameraInterface {v}\n".format(v=v))

            return specific

        kernel.register(
            "button/control/Camera",
            {
                "label": _("Camera"),
                "icon": icons8_camera_50,
                "tip": _("Opens Camera Window"),
                "action": camera_click(),
                "alt-action": (
                    (_("Camera %d") % 0, camera_click(0)),
                    (_("Camera %d") % 1, camera_click(1)),
                    (_("Camera %d") % 2, camera_click(2)),
                    (_("Camera %d") % 3, camera_click(3)),
                    (_("Camera %d") % 4, camera_click(4)),
                ),
            },
        )
        kernel.register("window/CameraURI", CameraURI)

        @kernel.console_argument("index", type=int)
        @kernel.console_command(
            "camwin", help=_("camwin <index>: Open camera window at index")
        )
        def camera_win(index=None, **kwargs):
            kernel.console("window open -m {v} CameraInterface {v}\n".format(v=index))


class CameraURIPanel(wx.Panel):
    def __init__(self, *args, context=None, index=None, **kwds):
        kwds["style"] = kwds.get("style", 0) | wx.TAB_TRAVERSAL
        wx.Panel.__init__(self, *args, **kwds)
        self.context = context
        if index is None:
            index = 0
        self.index = index
        assert isinstance(self.index, int)

        self.list_uri = wx.ListCtrl(
            self, wx.ID_ANY, style=wx.LC_HRULES | wx.LC_REPORT | wx.LC_VRULES
        )
        self.button_add = wx.Button(self, wx.ID_ANY, _("Add URI"))
        self.text_uri = wx.TextCtrl(self, wx.ID_ANY, "")

        self.__set_properties()
        self.__do_layout()

        self.Bind(wx.EVT_LIST_ITEM_ACTIVATED, self.on_list_activated, self.list_uri)
        self.Bind(
            wx.EVT_LIST_ITEM_RIGHT_CLICK, self.on_list_right_clicked, self.list_uri
        )
        self.Bind(wx.EVT_BUTTON, self.on_button_add_uri, self.button_add)
        self.Bind(wx.EVT_TEXT, self.on_text_uri, self.text_uri)
        # end wxGlade
        self.uri_list = None
        self.changed = False

    def __set_properties(self):
        self.list_uri.SetToolTip(_("Displays a list of registered camera URIs"))
        self.list_uri.AppendColumn(_("Index"), format=wx.LIST_FORMAT_LEFT, width=69)
        self.list_uri.AppendColumn(_("URI"), format=wx.LIST_FORMAT_LEFT, width=348)
        self.button_add.SetToolTip(_("Add a new URL"))
        # end wxGlade

    def __do_layout(self):
        # begin wxGlade: CameraURI.__do_layout
        sizer_1 = wx.BoxSizer(wx.VERTICAL)
        sizer_2 = wx.BoxSizer(wx.HORIZONTAL)
        sizer_1.Add(self.list_uri, 1, wx.EXPAND, 0)
        sizer_2.Add(self.button_add, 0, 0, 0)
        sizer_2.Add(self.text_uri, 2, 0, 0)
        sizer_1.Add(sizer_2, 0, wx.EXPAND, 0)
        self.SetSizer(sizer_1)
        self.Layout()
        # end wxGlade

    def pane_show(self):
        camera_context = self.context.get_context("camera")
        keylist = camera_context.kernel.read_persistent_string_dict(
            camera_context.path, suffix=True
        )
        if keylist is not None:
            keys = [q for q in keylist if isinstance(q, str) and q.startswith("uri")]
            keys.sort()
            self.uri_list = [keylist[k] for k in keys]
            self.on_list_refresh()

    def pane_hide(self):
        self.commit()

    def commit(self):
        if not self.changed:
            return
        camera_context = self.context.get_context("camera")
        for c in dir(camera_context):
            if not c.startswith("uri"):
                continue
            setattr(camera_context, c, None)
        camera_context.clear_persistent()

        for i, uri in enumerate(self.uri_list):
            key = "uri%d" % i
            setattr(camera_context, key, uri)
        camera_context.flush()
        self.context.signal("camera_uri_changed", True)

    def on_list_refresh(self):
        self.list_uri.DeleteAllItems()
        for i, uri in enumerate(self.uri_list):
            m = self.list_uri.InsertItem(i, str(i))
            if m != -1:
                self.list_uri.SetItem(m, 1, str(uri))

    def on_list_activated(self, event):  # wxGlade: CameraURI.<event_handler>
        index = event.GetIndex()
        new_uri = self.uri_list[index]
        self.context.console("camera%d --uri %s stop start\n" % (self.index, new_uri))
        try:
            self.GetParent().Close()
        except (TypeError, AttributeError):
            pass

    def on_list_right_clicked(self, event):  # wxGlade: CameraURI.<event_handler>
        index = event.GetIndex()
        element = event.Text
        menu = wx.Menu()
        convert = menu.Append(
            wx.ID_ANY, _("Remove %s") % str(element)[:16], "", wx.ITEM_NORMAL
        )
        self.Bind(wx.EVT_MENU, self.on_tree_popup_delete(index), convert)
        convert = menu.Append(wx.ID_ANY, _("Duplicate"), "", wx.ITEM_NORMAL)
        self.Bind(wx.EVT_MENU, self.on_tree_popup_duplicate(index), convert)
        convert = menu.Append(wx.ID_ANY, _("Edit"), "", wx.ITEM_NORMAL)
        self.Bind(wx.EVT_MENU, self.on_tree_popup_edit(index), convert)
        convert = menu.Append(wx.ID_ANY, _("Clear All"), "", wx.ITEM_NORMAL)
        self.Bind(wx.EVT_MENU, self.on_tree_popup_clear(index), convert)
        self.PopupMenu(menu)
        menu.Destroy()

    def on_tree_popup_delete(self, index):
        def delete(event=None):
            try:
                del self.uri_list[index]
            except KeyError:
                pass
            self.changed = True
            self.on_list_refresh()

        return delete

    def on_tree_popup_duplicate(self, index):
        def duplicate(event=None):
            self.uri_list.insert(index, self.uri_list[index])
            self.changed = True
            self.on_list_refresh()

        return duplicate

    def on_tree_popup_edit(self, index):
        def edit(event=None):
            dlg = wx.TextEntryDialog(
                self,
                _("Edit"),
                _("Camera URI"),
                "",
            )
            dlg.SetValue(self.uri_list[index])
            if dlg.ShowModal() == wx.ID_OK:
                self.uri_list[index] = dlg.GetValue()
                self.changed = True
                self.on_list_refresh()

        return edit

    def on_tree_popup_clear(self, index):
        def delete(event):
            self.uri_list = list()
            self.changed = True
            self.on_list_refresh()

        return delete

    def on_button_add_uri(self, event=None):  # wxGlade: CameraURI.<event_handler>
        uri = self.text_uri.GetValue()
        if uri is None or uri == "":
            return
        self.uri_list.append(uri)
        self.text_uri.SetValue("")
        self.changed = True
        self.on_list_refresh()

    def on_text_uri(self, event):  # wxGlade: CameraURI.<event_handler>
        pass


class CameraURI(MWindow):
    def __init__(self, *args, index=None, **kwds):
        super().__init__(437, 530, *args, **kwds)

        self.panel = CameraURIPanel(self, wx.ID_ANY, context=self.context, index=index)
        _icon = wx.NullIcon
        _icon.CopyFromBitmap(icons8_camera_50.GetBitmap())
        self.SetIcon(_icon)
        # begin wxGlade: CameraURI.__set_properties
        self.SetTitle(_("Camera URI"))

    def window_open(self):
        self.panel.pane_show()

    def window_close(self):
        self.panel.pane_hide()<|MERGE_RESOLUTION|>--- conflicted
+++ resolved
@@ -16,14 +16,10 @@
     RESPONSE_CHAIN,
     RESPONSE_CONSUME,
 )
-<<<<<<< HEAD
+from meerk40t.gui.scene.scenepanel import ScenePanel
+from meerk40t.gui.scene.widget import Widget
 from meerk40t.kernel.kernel import signal_listener
 from meerk40t.kernel.jobs import Job
-=======
-from meerk40t.gui.scene.scenepanel import ScenePanel
-from meerk40t.gui.scene.widget import Widget
-from meerk40t.kernel import Job, signal_listener
->>>>>>> 472c11fd
 from meerk40t.svgelements import Color
 
 _ = wx.GetTranslation
