import math
from copy import copy

import wx
<<<<<<< HEAD

from meerk40t.gui.icons import PyEmbeddedImage
=======
from meerk40t.gui.icons import icons8_node_edit_50
>>>>>>> 9e1b24a5
from meerk40t.gui.laserrender import swizzlecolor
from meerk40t.gui.mwindow import MWindow
from meerk40t.gui.scene.sceneconst import (
    RESPONSE_CHAIN,
    RESPONSE_CONSUME,
    RESPONSE_DROP,
)
from meerk40t.gui.toolwidgets.toolwidget import ToolWidget
from meerk40t.kernel import signal_listener
from meerk40t.svgelements import (
    Arc,
    Close,
    CubicBezier,
    Line,
    Move,
    Point,
    QuadraticBezier,
)

_ = wx.GetTranslation


class NodeIconPanel(wx.Panel):
    def __init__(self, *args, context=None, **kwds):
        kwds["style"] = kwds.get("style", 0) | wx.TAB_TRAVERSAL
        wx.Panel.__init__(self, *args, **kwds)
        self.context = context

        mainsizer = wx.BoxSizer(wx.HORIZONTAL)
        node_add = PyEmbeddedImage(
            b"iVBORw0KGgoAAAANSUhEUgAAABkAAAAZAQMAAAD+JxcgAAAABlBMVEUAAAD///+l2Z/dAAAA"
            b"CXBIWXMAAA7EAAAOxAGVKw4bAAAAJ0lEQVQImWP4//h/AwM24g+DPDKBU93//yCCoR5G2KEQ"
            b"YIAmBlcMABg0P3m4MIsZAAAAAElFTkSuQmCC"
        )

        node_append = PyEmbeddedImage(
            b"iVBORw0KGgoAAAANSUhEUgAAABkAAAAZAQMAAAD+JxcgAAAABlBMVEUAAAD///+l2Z/dAAAA"
            b"CXBIWXMAAA7EAAAOxAGVKw4bAAAALklEQVQImWP4//h/AwM24g+DPDKBU93//zCC/wd7A8P7"
            b"39+RiRfM3zHEwOpAOgBQXErXEDO0NAAAAABJRU5ErkJggg=="
        )

        node_break = PyEmbeddedImage(
            b"iVBORw0KGgoAAAANSUhEUgAAABcAAAAZAQMAAADg7ieTAAAABlBMVEUAAAD///+l2Z/dAAAA"
            b"CXBIWXMAAA7EAAAOxAGVKw4bAAAAOElEQVQImWP4//8fw39GIK6FYIYaBjgbLA6Sf4+EGaG4"
            b"GYiPQ8Qa/jEx7Pv3C4zt/v2As0HiQP0AnIQ8UXzwP+sAAAAASUVORK5CYII="
        )

        node_curve = PyEmbeddedImage(
            b"iVBORw0KGgoAAAANSUhEUgAAABkAAAAZAQMAAAD+JxcgAAAABlBMVEUAAAD///+l2Z/dAAAA"
            b"CXBIWXMAAA7EAAAOxAGVKw4bAAAARklEQVQImWP4//9/AwOUOAgi7gKJP7JA4iGIdR4kJg+U"
            b"/VcPIkDq/oCInyDiN4j4DCK+w4nnIOI9iGgGEbtRiWYk2/43AADobVHMAT+avQAAAABJRU5E"
            b"rkJggg=="
        )

        node_delete = PyEmbeddedImage(
            b"iVBORw0KGgoAAAANSUhEUgAAABkAAAAZAQMAAAD+JxcgAAAABlBMVEUAAAD///+l2Z/dAAAA"
            b"CXBIWXMAAA7EAAAOxAGVKw4bAAAAKUlEQVQImWP4//9/AwM24g+DPDKBUx0SMakeSOyvh3FB"
            b"LDBAE4OoA3IBbltJOc3s08cAAAAASUVORK5CYII="
        )

        node_join = PyEmbeddedImage(
            b"iVBORw0KGgoAAAANSUhEUgAAABkAAAAZAQMAAAD+JxcgAAAABlBMVEUAAAD///+l2Z/dAAAA"
            b"CXBIWXMAAA7EAAAOxAGVKw4bAAAAPklEQVQImWP4//9/A8OD/80NDO/+74YSff93IHPBsv+/"
            b"/0chGkDEQRDxGC72H04wgIg6GNFQx4DMhcgC1QEARo5M+gzPuwgAAAAASUVORK5CYII="
        )

        node_line = PyEmbeddedImage(
            b"iVBORw0KGgoAAAANSUhEUgAAABkAAAAZAQMAAAD+JxcgAAAABlBMVEUAAAD///+l2Z/dAAAA"
            b"CXBIWXMAAA7EAAAOxAGVKw4bAAAARElEQVQImWP4//9/A8P//wdAxD0sRAOIsAcS/+qBxB+Q"
            b"4p8g4jOIeA4izoOI+SDCHkj8qwcSf0CGNoKIvViIRoiV/xsA49JQrrbQItQAAAAASUVORK5C"
            b"YII="
        )

        node_symmetric = PyEmbeddedImage(
            b"iVBORw0KGgoAAAANSUhEUgAAABkAAAAZAQMAAAD+JxcgAAAABlBMVEUAAAD///+l2Z/dAAAA"
            b"CXBIWXMAAA7EAAAOxAGVKw4bAAAAV0lEQVQImV3NqxGAMBRE0R2qQoXS2ApICVDJowRKQEYi"
            b"YsIAWX6DIObIeyGJeGgllDTKwKjMl147MesgJq3Eoo0IjES0QCTzROdqYnAV4S1dZbvz/B5/"
            b"TrOwSVb5BTbFAAAAAElFTkSuQmCC"
        )

        node_smooth = PyEmbeddedImage(
            b"iVBORw0KGgoAAAANSUhEUgAAABkAAAAZCAYAAADE6YVjAAAAAXNSR0IArs4c6QAAAARnQU1B"
            b"AACxjwv8YQUAAAAJcEhZcwAADsQAAA7EAZUrDhsAAAIgSURBVEhLY/wPBAw0BkxQmqZg+FhC"
            b"VJx8+fyZ4fKVK1AeBEhKSDAoKCpCefgBUZZcvHCBITo6CsqDgJjYWIaKikooDz8gKrjevX8P"
            b"ZSHAh3fvGX7//g3l4Qc4ffLz50+G9evWMSxftpTh7r17UFFUwM3NzeDm6saQlJLMoKioBBXF"
            b"BFgtOX/+HENNdRXDw4ePwHwZGVmGJ08eg9kwICQkxPDj+3eGb0DMxMTEkJySwpCdncPAwsIC"
            b"VYEAGJZs3bqFoaaqiuH3nz8Mjg6ODHkFBWADFy1cCFUBAdo6Ogx2dnYMq1etYpg6dQrDly9f"
            b"GKysbRgmTpzIwMnJCVUFBSBLYODgwYP/dXV1/usB8do1a6CihMGLF8//h4YE/9fW0vyfmZn5"
            b"/++fP1AZCIBb8ubNm/8W5mb/dbS1/m/ftg0qSjz4/Pnz/4AAf7BF8+bOhYpCANyS2tpqsIKO"
            b"jnaoCOng/v37/40MDf4bGxmCHQ0DYEtAAoYG+mCfAMMWLEEu6O7qAjt22rSpUJH//8H55MD+"
            b"/Qy/fv1i8A8IACdLSkBkZCSY3rVzJ5gGAWZ+Pr6G7du3MgB9wyAsJMzwB5iq1DU0oNKkg/Xr"
            b"1zFcOHeO4dWrVwzfvn4DZofzDIwgr0HlwcDZ2Ylh4qQpUB7pwNfHh+H+fUTmBYXMaH1CEmA8"
            b"duwYSpyAihB1dXUoj3QAqhZA5RkMMDMzEVefUApGI54EwMAAANLW9DiEznjCAAAAAElFTkSu"
            b"QmCC"
        )

        self.icons = {
            # "command": [
            #           image, requires_selection,
            #           active_for_path, active_for_poly,
            #           "tooltiptext", button],
            "i": [node_add, True, True, True, _("Insert point before"), None],
            "a": [node_append, False, True, True, _("Append point at end"), None],
            "d": [node_delete, True, True, True, _("Delete point"), None],
            "l": [node_line, True, True, False, _("Make segment a line"), None],
            "c": [node_curve, True, True, False, _("Make segment a curve"), None],
            "s": [node_symmetric, True, True, False, _("Make segment symmetrical"), None],
            "j": [node_join, True, True, False, _("Join two segments"), None],
            "b": [node_break, True, True, False, _("Break segment apart"), None],
            "o": [node_smooth, True, True, False, _("Smoothen transit to adjacent segments"), None],
            "z": [node_smooth, True, True, False, _("Toggle closed status"), None],
        }
        for command in self.icons:
            entry = self.icons[command]
            # button = wx.Button(self, wx.ID_ANY, "")
            # button.SetBitmap(entry[0].GetBitmap(resize=25))
            # button.SetToolTip(entry[3])
            # button.SetSize(wx.Size(35, 35))
            # button.Bind(wx.EVT_BUTTON, self.button_action(command))
            button = wx.StaticBitmap(self, wx.ID_ANY, size=wx.Size(30, 30))
            # button.SetBitmap(entry[0].GetBitmap(resize=25))
            button.SetBitmap(entry[0].GetBitmap())
            button.SetToolTip(entry[4])
            button.Enable(False)
            entry[5] = button
            button.Bind(wx.EVT_LEFT_DOWN, self.button_action(command))
            mainsizer.Add(button, 0, wx.ALIGN_CENTER_VERTICAL, 0)
        self.SetSizer(mainsizer)
        self.Layout()

    @signal_listener("nodeedit")
    def realize(self, origin=None, *args):
        # print (f"Bar receives: {origin} - {args}")
        if args:
            if isinstance(args[0], (list, tuple)):
                mode = args[0][0]
                selection = args[0][1]
            else:
                mode = args[0]
                selection = args[1]
            if mode == "polyline":
                for command in self.icons:
                    entry = self.icons[command]
                    flag = True
                    if entry[1] and not selection:
                        # Only if something is selected
                        flag = False
                    if not entry[3]:
                        # Not for polyline mode
                        flag = False
                    entry[5].Enable(flag)
            elif mode == "path":
                for command in self.icons:
                    entry = self.icons[command]
                    flag = True
                    if entry[1] and not selection:
                        # Only if something is selected
                        flag = False
                    if not entry[2]:
                        # Not for path mode
                        flag = False
                    entry[5].Enable(flag)


    def button_action(self, command):
        def action(event):
            self.context.signal("nodeedit", ("action", command))

        return action

class NodeEditToolbar(MWindow):
    def __init__(self, *args, **kwds):
        super().__init__(330, 70, submenu="", *args, **kwds)
        self.panel = NodeIconPanel(self, wx.ID_ANY, context=self.context)
        self.SetTitle(_("Node-Editor"))

    def window_open(self):
        pass

    def window_close(self):
        pass

    def delegates(self):
        yield self.panel

    @staticmethod
    def submenu():
        # Suppress = True
        return ("", "Font-Selector", True)

class EditTool(ToolWidget):
    """
    Edit tool allows you to view and edit the nodes within the scene.
    """

    def __init__(self, scene):
        ToolWidget.__init__(self, scene)
        self.nodes = None
        self.element = None
        self.selected_index = None
        self.move_type = "node"
        self.node_type = "path"
        self.p1 = None
        self.p2 = None
        self.pen = wx.Pen()
        self.pen.SetColour(wx.BLUE)
        # wx.Colour(swizzlecolor(self.scene.context.elements.default_stroke))
        self.pen.SetWidth(1000)
        self.pen_ctrl = wx.Pen()
        self.pen_ctrl.SetColour(wx.CYAN)
        self.pen_ctrl.SetWidth(25)
        self.pen_ctrl_semi = wx.Pen()
        self.pen_ctrl_semi.SetColour(wx.GREEN)
        self.pen_ctrl_semi.SetWidth(25)
        self.pen_highlight = wx.Pen()
        self.pen_highlight.SetColour(wx.RED)
        self.pen_highlight.SetWidth(25)
        self.pen_selection = wx.Pen()
        self.pen_selection.SetColour(self.scene.colors.color_selection3)
        self.pen_selection.SetStyle(wx.PENSTYLE_SHORT_DASH)
        self.pen_selection.SetWidth(25)
        # want to have sharp edges
        self.pen_selection.SetJoin(wx.JOIN_MITER)
        self.commands = {
            "d": (self.delete_nodes, _("Delete")),
            "l": (self.convert_to_line, _("Line")),
            "c": (self.convert_to_curve, _("Curve")),
            "s": (self.quad_symmetrical, _("Symmetrical")),
            "i": (self.insert_midpoint, _("Insert")),
            "a": (self.append_line, _("Append")),
            "b": (self.break_path, _("Break")),
            "j": (self.join_path, _("Join")),
            "o": (self.smoothen, _("Smoothen")),
            "z": (self.toggle_close, _("Close path")),
        }
        self.message = ""
        for cmd in self.commands:
            action = self.commands[cmd]
            if self.message:
                self.message += ", "
            self.message += f"{cmd}: {action[1]}"
        self.debug_current = None

    def final(self, context):
        self.scene.context.unlisten("emphasized", self.on_emphasized_changed)
<<<<<<< HEAD
        self.scene.context.unlisten("nodeedit", self.on_signal_nodeedit)
        try:
            self.scene.context("window close NodeEditToolbar\n")
        except (AssertionError, RuntimeError):
            pass
=======
        self.scene.context("window close NodeEditIcons\n")
        self.scene.request_refresh()
>>>>>>> 9e1b24a5

    def init(self, context):
        self.scene.context("window open NodeEditIcons\n")
        self.scene.context.listen("emphasized", self.on_emphasized_changed)
        self.scene.context.listen("nodeedit", self.on_signal_nodeedit)
        self.scene.context("window open NodeEditToolbar\n")

    def on_emphasized_changed(self, origin, *args):
        selected_node = self.scene.context.elements.first_element(emphasized=True)
        if selected_node is not self.element:
            self.calculate_points(selected_node)
            self.scene.request_refresh()

    def on_signal_nodeedit(self, origin, args):
        # print (f"Signal: {origin} - {args}")
        if args[0]=="action":
            keycode = args[1]
            self.perform_action(keycode)

    def calculate_points(self, selected_node):
        # Set points...
        self.debug_current = None
        self.element = selected_node
        self.selected_index = None
        self.nodes = []
        if selected_node is None:
            return
        if selected_node.type == "elem polyline":
            self.node_type = "polyline"
            try:
                shape = selected_node.shape
            except AttributeError:
                return
            start = 0
            for idx, pt in enumerate(shape.points):
                self.nodes.append(
                    {
                        "prev": None,
                        "next": None,
                        "point": pt,
                        "segment": None,
                        "path": shape,
                        "type": "point",
                        "connector": -1,
                        "selected": False,
                        "segtype": "L",
                        "start": start,
                    }
                )
        else:
            self.node_type = "path"
            try:
                path = selected_node.path
            except AttributeError:
                return
            # print (f"Path: {str(path)}")
            prev_seg = None
            start = 0
            # Idx of last point
            l_idx = 0
            for idx, segment in enumerate(path._segments):
                # print (f"{idx}# {type(segment).__name__} - S={segment.start} - E={segment.end}")
                if idx < len(path._segments) - 1:
                    next_seg = path._segments[idx + 1]
                else:
                    next_seg = None
                if isinstance(segment, Move):
                    if idx != start:
                        start = idx

                if isinstance(segment, Close):
                    # We don't do anything with a Close - it's drawn anyway
                    pass
                elif isinstance(segment, Line):
                    self.nodes.append(
                        {
                            "prev": prev_seg,
                            "next": next_seg,
                            "point": segment.end,
                            "segment": segment,
                            "path": path,
                            "type": "point",
                            "connector": -1,
                            "selected": False,
                            "segtype": "Z" if isinstance(segment, Close) else "L",
                            "start": start,
                            "pathindex": idx,
                        }
                    )
                    nidx = len(self.nodes) - 1
                elif isinstance(segment, Move):
                    self.nodes.append(
                        {
                            "prev": prev_seg,
                            "next": next_seg,
                            "point": segment.end,
                            "segment": segment,
                            "path": path,
                            "type": "point",
                            "connector": -1,
                            "selected": False,
                            "segtype": "M",
                            "start": start,
                            "pathindex": idx,
                        }
                    )
                    nidx = len(self.nodes) - 1
                elif isinstance(segment, QuadraticBezier):
                    self.nodes.append(
                        {
                            "prev": prev_seg,
                            "next": next_seg,
                            "point": segment.end,
                            "segment": segment,
                            "path": path,
                            "type": "point",
                            "connector": -1,
                            "selected": False,
                            "segtype": "Q",
                            "start": start,
                            "pathindex": idx,
                        }
                    )
                    nidx = len(self.nodes) - 1
                    self.nodes.append(
                        {
                            "prev": None,
                            "next": None,
                            "point": segment.control,
                            "segment": segment,
                            "path": path,
                            "type": "control",
                            "connector": nidx,
                            "selected": False,
                            "segtype": "",
                            "start": start,
                            "pathindex": idx,
                        }
                    )
                elif isinstance(segment, CubicBezier):
                    self.nodes.append(
                        {
                            "prev": prev_seg,
                            "next": next_seg,
                            "point": segment.end,
                            "segment": segment,
                            "path": path,
                            "type": "point",
                            "connector": -1,
                            "selected": False,
                            "segtype": "C",
                            "start": start,
                            "pathindex": idx,
                        }
                    )
                    nidx = len(self.nodes) - 1
                    self.nodes.append(
                        {
                            "prev": None,
                            "next": None,
                            "point": segment.control1,
                            "segment": segment,
                            "path": path,
                            "type": "control",
                            "connector": l_idx,
                            "selected": False,
                            "segtype": "",
                            "start": start,
                            "pathindex": idx,
                        }
                    )
                    self.nodes.append(
                        {
                            "prev": None,
                            "next": None,
                            "point": segment.control2,
                            "segment": segment,
                            "path": path,
                            "type": "control",
                            "connector": nidx,
                            "selected": False,
                            "segtype": "",
                            "start": start,
                            "pathindex": idx,
                        }
                    )
                elif isinstance(segment, Arc):
                    self.nodes.append(
                        {
                            "prev": prev_seg,
                            "next": next_seg,
                            "point": segment.end,
                            "segment": segment,
                            "path": path,
                            "type": "point",
                            "connector": -1,
                            "selected": False,
                            "segtype": "A",
                            "start": start,
                            "pathindex": idx,
                        }
                    )
                    nidx = len(self.nodes) - 1
                    self.nodes.append(
                        {
                            "prev": None,
                            "next": None,
                            "point": segment.center,
                            "segment": segment,
                            "path": path,
                            "type": "control",
                            "connector": nidx,
                            "selected": False,
                            "segtype": "",
                            "start": start,
                            "pathindex": idx,
                        }
                    )
                prev_seg = segment
                l_idx = nidx
        self.scene.context.signal("nodeedit", (self.node_type, False))

    def process_draw(self, gc: wx.GraphicsContext):
        if not self.nodes:
            return

        if self.p1 is not None and self.p2 is not None:
            # Selection mode!
            x0 = min(self.p1.real, self.p2.real)
            y0 = min(self.p1.imag, self.p2.imag)
            x1 = max(self.p1.real, self.p2.real)
            y1 = max(self.p1.imag, self.p2.imag)
            gc.SetPen(self.pen_selection)
            gc.SetBrush(wx.TRANSPARENT_BRUSH)
            gc.DrawRectangle(x0, y0, x1 - x0, y1 - y0)
        else:
            offset = 5
            s = math.sqrt(abs(self.scene.widget_root.scene_widget.matrix.determinant))
            offset /= s
            gc.SetBrush(wx.TRANSPARENT_BRUSH)
            idx = -1
            for entry in self.nodes:
                idx += 1
                node = self.element
                ptx, pty = node.matrix.point_in_matrix_space(entry["point"])
                if entry["type"] == "point":
                    if idx == self.selected_index or entry["selected"]:
                        gc.SetPen(self.pen_highlight)
                    else:
                        gc.SetPen(self.pen)
                    gc.DrawEllipse(ptx - offset, pty - offset, offset * 2, offset * 2)
                elif entry["type"] == "control":
                    if idx == self.selected_index or entry["selected"]:
                        gc.SetPen(self.pen_highlight)
                    else:
                        gc.SetPen(self.pen_ctrl)
                        if 0 <= entry["connector"] < len(self.nodes):
                            orgnode = self.nodes[entry["connector"]]
                            if orgnode["selected"]:
                                gc.SetPen(self.pen_ctrl_semi)
                    pattern = [
                        (ptx - offset, pty),
                        (ptx, pty + offset),
                        (ptx + offset, pty),
                        (ptx, pty - offset),
                        (ptx - offset, pty),
                    ]
                    gc.DrawLines(pattern)
                    if 0 <= entry["connector"] < len(self.nodes):
                        orgnode = self.nodes[entry["connector"]]
                        org_pt = orgnode["point"]
                        org_ptx, org_pty = node.matrix.point_in_matrix_space(org_pt)
                        pattern = [(ptx, pty), (org_ptx, org_pty)]
                        gc.DrawLines(pattern)

    def done(self, forgood=False):
        self.scene.tool_active = False
        self.scene.modif_active = False
        self.p1 = None
        self.p2 = None
        self.move_type = "node"
<<<<<<< HEAD
        self.scene.context.signal("tool none")
        self.scene.context.signal("statusmsg", "")
=======
>>>>>>> 9e1b24a5
        self.scene.context.elements.validate_selected_area()
        self.scene.request_refresh()
        if forgood:
            self.scene.context("tool none\n")
            self.scene.context("window close NodeEditIcons\n")
            self.scene.context.signal("statusmsg", "")

    def modify_element(self, reload=True):
        if self.element is None:
            return
        self.element.path.validate_connections()
        self.element.altered()
        try:
            bb = self.element.bbox()
        except AttributeError:
            pass
        self.scene.context.elements.validate_selected_area()
        self.scene.request_refresh()
        self.scene.context.signal("element_property_reload", [self.element])
        if reload:
            self.calculate_points(self.element)
            self.scene.request_refresh()

    def clear_selection(self):
        if self.nodes is not None:
            for entry in self.nodes:
                entry["selected"] = False

    def toggle_close(self):
        modified = False
        if self.node_type == "polyline":
            # Not valid for a polyline Could make a path now but that might be more than the user expected...
            return
        self.dealt_with = []
        for idx in range(len(self.nodes) - 1, -1, -1):
            entry = self.nodes[idx]
            if entry["selected"] and entry["type"] == "point":
                # What's the index of the last selected element
                # Have we dealt with that before? ie not multiple toggles..
                segstart = entry["start"]
                if segstart in self.dealt_with:
                    continue
                self.dealt_with.append(segstart)
                # Lets establish the last segment in the path
                prev = None
                is_closed = False
                for sidx in range(segstart, len(self.element.path._segments), 1):
                    seg = self.element.path._segments[sidx]
                    if isinstance(seg, Move) and prev is None:
                        # Not the one at the very beginning!
                        continue
                    elif isinstance(seg, Move):
                        # Ready
                        break
                    elif isinstance(seg, Close):
                        # Ready
                        is_closed = True
                        break
                    lastidx = sidx
                    prev = seg
                if is_closed:
                    # it's enough just to delete it...
                    self.element.path._segments.pop(lastidx + 1)
                    modified = True
                else:
                    # Need to insert a Close segment
                    newseg = Close(
                        start=Point(prev.end.x, prev.end.y),
                        end=Point(prev.end.x, prev.end.y),
                    )
                    self.element.path._segments.insert(lastidx + 1, newseg)
                    modified = True

        if modified:
            self.modify_element(True)

    def smoothen(self):
        modified = False
        if self.node_type == "polyline":
            # Not valid for a polyline Could make a path now but that might be more than the user expected...
            return
        for entry in self.nodes:
            if entry["selected"] and entry["segtype"] == "C":  # Cubic Bezier only
                segment = entry["segment"]
                pt_start = segment.start
                pt_end = segment.end
                pt_control1 = segment.control1
                pt_control2 = segment.control2
                other_segment = entry["prev"]
                if other_segment is not None:
                    if isinstance(other_segment, Line):
                        other_pt_x = other_segment.start.x
                        other_pt_y = other_segment.start.y
                        dx = pt_start.x - other_pt_x
                        dy = pt_start.y - other_pt_y
                        segment.control1.x = pt_start.x + 0.25 * dx
                        segment.control1.y = pt_start.y + 0.25 * dy
                        modified = True
                    elif isinstance(other_segment, CubicBezier):
                        other_pt_x = other_segment.control2.x
                        other_pt_y = other_segment.control2.y
                        dx = pt_start.x - other_pt_x
                        dy = pt_start.y - other_pt_y
                        segment.control1.x = pt_start.x + dx
                        segment.control1.y = pt_start.y + dy
                        modified = True
                    elif isinstance(other_segment, QuadraticBezier):
                        other_pt_x = other_segment.control.x
                        other_pt_y = other_segment.control.y
                        dx = pt_start.x - other_pt_x
                        dy = pt_start.y - other_pt_y
                        segment.control1.x = pt_start.x + dx
                        segment.control1.y = pt_start.y + dy
                        modified = True
                    elif isinstance(other_segment, Arc):
                        # We need the tangent in the end-point,
                        other_pt_x = other_segment.end.x
                        other_pt_y = other_segment.end.y
                        dx = pt_start.x - other_pt_x
                        dy = pt_start.y - other_pt_y
                        segment.control1.x = pt_start.x + dx
                        segment.control1.y = pt_start.y + dy
                        modified = True
                other_segment = entry["next"]
                if other_segment is not None:
                    if isinstance(other_segment, Line):
                        other_pt_x = other_segment.end.x
                        other_pt_y = other_segment.end.y
                        dx = pt_end.x - other_pt_x
                        dy = pt_end.y - other_pt_y
                        segment.control2.x = pt_end.x + 0.25 * dx
                        segment.control2.y = pt_end.y + 0.25 * dy
                        modified = True
                    elif isinstance(other_segment, CubicBezier):
                        other_pt_x = other_segment.control1.x
                        other_pt_y = other_segment.control1.y
                        dx = pt_end.x - other_pt_x
                        dy = pt_end.y - other_pt_y
                        segment.control2.x = pt_end.x + dx
                        segment.control2.y = pt_end.y + dy
                        modified = True
                    elif isinstance(other_segment, QuadraticBezier):
                        other_pt_x = other_segment.control.x
                        other_pt_y = other_segment.control.y
                        dx = pt_end.x - other_pt_x
                        dy = pt_end.y - other_pt_y
                        segment.control2.x = pt_end.x + dx
                        segment.control2.y = pt_end.y + dy
                        modified = True
                    elif isinstance(other_segment, Arc):
                        # We need the tangent in the end-point,
                        other_pt_x = other_segment.start.x
                        other_pt_y = other_segment.start.y
                        dx = pt_end.x - other_pt_x
                        dy = pt_end.y - other_pt_y
                        segment.control2.x = pt_end.x + dx
                        segment.control2.y = pt_end.y + dy
                        modified = True
        if modified:
            self.modify_element(True)

    def quad_symmetrical(self):
        modified = False
        if self.node_type == "polyline":
            # Not valid for a polyline Could make a path now but that might be more than the user expected...
            return
        for entry in self.nodes:
            if entry["selected"] and entry["segtype"] == "C":  # Cubic Bezier only
                segment = entry["segment"]
                pt_start = segment.start
                pt_end = segment.end
                midpoint = Point(
                    (pt_end.x + pt_start.x) / 2, (pt_end.y + pt_start.y) / 2
                )
                angle_to_end = midpoint.angle_to(pt_end)
                angle_to_start = midpoint.angle_to(pt_start)
                angle_to_control2 = midpoint.angle_to(segment.control2)
                distance = midpoint.distance_to(segment.control2)
                # The new point
                angle_to_control1 = angle_to_start + (angle_to_end - angle_to_control2)
                # newx = midpoint.x + distance * math.cos(angle_to_control1)
                # newy = midpoint.y + distance * math.sin(angle_to_control1)
                # segment.control1 = Point(newx, newy)
                segment.control1 = Point.polar(
                    (midpoint.x, midpoint.y), angle_to_control1, distance
                )
                modified = True
        if modified:
            self.modify_element(True)

    def delete_nodes(self):
        modified = False
        for idx in range(len(self.nodes) - 1, -1, -1):
            entry = self.nodes[idx]
            if entry["selected"] and entry["type"] == "point":
                if self.node_type == "polyline":
                    if len(self.element.shape.points) > 2:
                        modified = True
                        self.element.shape.points.pop(idx)
                    else:
                        break
                else:
                    idx = entry["pathindex"]
                    prev = None
                    next = None
                    seg = self.element.path._segments[idx]
                    if idx > 0:
                        prev = self.element.path._segments[idx - 1]
                    if idx < len(self.element.path._segments) - 1:
                        next = self.element.path._segments[idx + 1]
                    if next is None:
                        # Last point of the path
                        # Can just be deleted, provided we have something
                        # in front...
                        if prev is None or isinstance(prev, (Move, Close)):
                            continue
                        self.element.path._segments.pop(idx)
                        modified = True
                    elif isinstance(next, (Move, Close)):
                        # last point of the subsegment...
                        # We need to have another full segment in the front
                        # otherwise we would end up with a single point...
                        if prev is None or isinstance(prev, (Move, Close)):
                            continue
                        next.start.x = seg.start.x
                        next.start.y = seg.start.y
                        if isinstance(next, Close):
                            next.end.x = seg.start.x
                            next.end.y = seg.start.y

                        self.element.path._segments.pop(idx)
                        modified = True
                    else:
                        # Could be the first point...
                        if prev is None and (next is None or isinstance(next, (Move, Close))):
                            continue
                        elif prev is None: # # Move
                            seg.end = Point(next.end.x, next.end.y)
                            self.element.path._segments.pop(idx + 1)
                            modified = True
                        elif isinstance(seg, Move): # # Move
                            seg.end = Point(next.end.x, next.end.y)
                            self.element.path._segments.pop(idx + 1)
                            modified = True
                        else:
                            next.start.x = prev.end.x
                            next.start.y = prev.end.y
                            self.element.path._segments.pop(idx)
                            modified = True

        if modified:
            self.modify_element(True)

    def convert_to_line(self):
        # Stub for converting segment to a line
        modified = False
        if self.node_type == "polyline":
            # Not valid for a polyline Could make a path now but that might be more than the user expected...
            return
        for entry in self.nodes:
            if entry["selected"] and entry["type"] == "point":
                idx = entry["pathindex"]
                if entry["segment"] is None or entry["segment"].start is None:
                    continue
                startpt = Point(entry["segment"].start.x, entry["segment"].start.y)
                endpt = Point(entry["segment"].end.x, entry["segment"].end.y)
                if entry["segtype"] in ("C", "Q", "A"):
                    pass
                else:
                    continue
                newsegment = Line(start=startpt, end=endpt)
                self.element.path._segments[idx] = newsegment
                modified = True
        if modified:
            self.modify_element(True)

    def convert_to_curve(self):
        # Stub for converting segment to a quad
        modified = False
        if self.node_type == "polyline":
            # Not valid for a polyline Could make a path now but that might be more than the user expected...
            return
        for entry in self.nodes:
            if entry["selected"] and entry["type"] == "point":
                idx = entry["pathindex"]
                if entry["segment"] is None or entry["segment"].start is None:
                    continue
                startpt = Point(entry["segment"].start.x, entry["segment"].start.y)
                endpt = Point(entry["segment"].end.x, entry["segment"].end.y)
                if entry["segtype"] == "L":
                    ctrl1pt = Point(
                        startpt.x + 0.25 * (endpt.x - startpt.x),
                        startpt.y + 0.25 * (endpt.y - startpt.y),
                    )
                    ctrl2pt = Point(
                        startpt.x + 0.75 * (endpt.x - startpt.x),
                        startpt.y + 0.75 * (endpt.y - startpt.y),
                    )
                elif entry["segtype"] == "Q":
                    ctrl1pt = Point(
                        entry["segment"].control.x, entry["segment"].control.y
                    )
                    ctrl2pt = Point(endpt.x, endpt.y)
                elif entry["segtype"] == "A":
                    ctrl1pt = Point(
                        startpt.x + 0.25 * (endpt.x - startpt.x),
                        startpt.y + 0.25 * (endpt.y - startpt.y),
                    )
                    ctrl2pt = Point(
                        startpt.x + 0.75 * (endpt.x - startpt.x),
                        startpt.y + 0.75 * (endpt.y - startpt.y),
                    )
                else:
                    continue

                newsegment = CubicBezier(
                    start=startpt, end=endpt, control1=ctrl1pt, control2=ctrl2pt
                )
                self.element.path._segments[idx] = newsegment
                modified = True
        if modified:
            self.modify_element(True)

    def break_path(self):
        # Stub for breaking the path
        modified = False
        if self.node_type == "polyline":
            # Not valid for a polyline Could make a path now but that might be more than the user expected...
            return
        for idx in range(len(self.nodes) - 1, -1, -1):
            entry = self.nodes[idx]
            if entry["selected"] and entry["type"] == "point":
                idx = entry["pathindex"]
                seg = entry["segment"]
                if isinstance(seg, (Move, Close)):
                    continue
                # Is this the last point? Then no use to break the path
                nextseg = None
                if idx == 0 or idx == len(self.element.path._segments) - 1:
                    # Dont break at the first or last point
                    continue
                nextseg = self.element.path._segments[idx + 1]
                if isinstance(nextseg, (Move, Close)):
                    # Not at end of subpath
                    continue
                prevseg = self.element.path._segments[idx - 1]
                if isinstance(prevseg, (Move, Close)):
                    # We could still be at the end point of the first segment...
                    if entry["point"] == seg.start:
                        # Not at start of subpath
                        continue
                newseg = Move(
                    start=Point(seg.end.x, seg.end.y),
                    end=Point(nextseg.start.x, nextseg.start.y),
                )
                self.element.path._segments.insert(idx + 1, newseg)
                modified = True
        if modified:
            self.modify_element(True)

    def join_path(self):
        # Stub for breaking the path
        modified = False
        if self.node_type == "polyline":
            # Not valid for a polyline Could make a path now but that might be more than the user expected...
            return
        for idx in range(len(self.nodes) - 1, -1, -1):
            entry = self.nodes[idx]
            if entry["selected"] and entry["type"] == "point":
                idx = entry["pathindex"]
                seg = entry["segment"]
                prevseg = None
                nextseg = None
                if idx > 0:
                    prevseg = self.element.path._segments[idx - 1]
                if idx < len(self.element.path._segments) - 1:
                    nextseg = self.element.path._segments[idx + 1]
                if isinstance(seg, (Move, Close)):
                    # Beginning of path
                    if prevseg is None:
                        # Very beginning?! Ignore...
                        continue
                    if nextseg is None:
                        continue
                    if isinstance(nextseg, (Move, Close)):
                        # Two consecutive moves? Ignore....
                        continue
                    nextseg.start.x = seg.start.x
                    nextseg.start.y = seg.start.y
                    self.element.path._segments.pop(idx)
                    modified = True
                else:
                    # Let's look at the next segment
                    if nextseg is None:
                        continue
                    if not isinstance(nextseg, Move):
                        continue
                    seg.end.x = nextseg.end.x
                    seg.end.y = nextseg.end.y
                    self.element.path._segments.pop(idx + 1)
                    modified = True

        if modified:
            self.modify_element(True)

    def insert_midpoint(self):
        # Stub for inserting a point...
        modified = False
        # Move backwards as len will change
        for idx in range(len(self.nodes) - 1, -1, -1):
            entry = self.nodes[idx]
            if entry["selected"] and entry["type"] == "point":
                if self.node_type == "polyline":
                    pt1 = self.element.shape.points[idx]
                    if idx == 0:
                        # Very first point? Mirror first segment and take midpoint
                        pt2 = Point(
                            self.element.shape.points[idx + 1].x,
                            self.element.shape.points[idx + 1].y,
                        )
                        pt2.x = pt1.x - (pt2.x - pt1.x)
                        pt2.y = pt1.y - (pt2.y - pt1.y)
                        pt2.x = (pt1.x + pt2.x) / 2
                        pt2.y = (pt1.y + pt2.y) / 2
                        self.element.shape.points.insert(0, pt2)
                    else:
                        pt2 = Point(
                            self.element.shape.points[idx - 1].x,
                            self.element.shape.points[idx - 1].y,
                        )
                        pt2.x = (pt1.x + pt2.x) / 2
                        pt2.y = (pt1.y + pt2.y) / 2
                        # Mid point
                        self.element.shape.points.insert(idx, pt2)
                    modified = True
                else:
                    # Path
                    idx = entry["pathindex"]
                    if entry["segment"] is None or entry["segment"].start is None:
                        continue
                    segment = entry["segment"]
                    if entry["segtype"] == "L":
                        # Line
                        mid_x = (segment.start.x + segment.end.x) / 2
                        mid_y = (segment.start.y + segment.end.y) / 2
                        newsegment = Line(
                            start=Point(mid_x, mid_y),
                            end=Point(segment.end.x, segment.end.y),
                        )
                        self.element.path._segments.insert(idx + 1, newsegment)
                        segment.end.x = mid_x
                        segment.end.y = mid_y
                        modified = True
                    elif entry["segtype"] == "C":
                        midpoint = segment.point(0.5)
                        mid_x = midpoint.x
                        mid_y = midpoint.y
                        newsegment = CubicBezier(
                            start=Point(mid_x, mid_y),
                            end=Point(segment.end.x, segment.end.y),
                            control1=Point(mid_x, mid_y),
                            control2=Point(segment.control2.x, segment.control2.y),
                        )
                        self.element.path._segments.insert(idx + 1, newsegment)
                        segment.end.x = mid_x
                        segment.end.y = mid_y
                        segment.control2.x = mid_x
                        segment.control2.y = mid_y
                        modified = True
                    elif entry["segtype"] == "A":
                        midpoint = segment.point(0.5)
                        mid_x = midpoint.x
                        mid_y = midpoint.y
                        # newsegment = Arc(
                        #     start=Point(mid_x, mid_y),
                        #     end=Point(segment.end.x, segment.end.y),
                        #     control=Point(segment.center.x, segment.center.y),
                        # )
                        newsegment = copy(segment)
                        newsegment.start.x = mid_x
                        newsegment.start.y = mid_y
                        self.element.path._segments.insert(idx + 1, newsegment)
                        segment.end.x = mid_x
                        segment.end.y = mid_y
                        modified = True
                    elif entry["segtype"] == "Q":
                        midpoint = segment.point(0.5)
                        mid_x = midpoint.x
                        mid_y = midpoint.y
                        newsegment = QuadraticBezier(
                            start=Point(mid_x, mid_y),
                            end=Point(segment.end.x, segment.end.y),
                            control=Point(segment.control.x, segment.control.y),
                        )
                        self.element.path._segments.insert(idx + 1, newsegment)
                        segment.end.x = mid_x
                        segment.end.y = mid_y
                        segment.control.x = mid_x
                        segment.control.y = mid_y
                        modified = True

                    # elif entry["segtype"] == "C":

        if modified:
            self.modify_element(True)

    def append_line(self):
        # Stub for appending a line, works all the time and does not require a valid selection
        modified = False
        if self.node_type == "polyline":
            idx = len(self.element.shape.points) - 1
            pt1 = self.element.shape.points[idx - 1]
            pt2 = self.element.shape.points[idx]
            newpt = Point(pt2.x + (pt2.x - pt1.x), pt2.y + (pt2.y - pt1.y))
            self.element.shape.points.append(newpt)
            modified = True
        else:
            # path
            valididx = len(self.element.path._segments) - 1
            while valididx >= 0 and isinstance(
                self.element.path._segments[valididx], (Close, Move)
            ):
                valididx -= 1
            if valididx >= 0:
                seg = self.element.path._segments[valididx]
                pt1 = seg.start
                pt2 = seg.end
                newpt = Point(pt2.x + (pt2.x - pt1.x), pt2.y + (pt2.y - pt1.y))
                newsegment = Line(start=Point(seg.end.x, seg.end.y), end=newpt)
                if valididx < len(self.element.path._segments) - 1:
                    if (
                        self.element.path._segments[valididx + 1].end
                        == self.element.path._segments[valididx + 1].start
                    ):
                        self.element.path._segments[valididx + 1].end.x = newpt.x
                        self.element.path._segments[valididx + 1].end.y = newpt.y
                    self.element.path._segments[valididx + 1].start.x = newpt.x
                    self.element.path._segments[valididx + 1].start.y = newpt.y

                self.element.path._segments.insert(valididx + 1, newsegment)
                modified = True

        if modified:
            self.modify_element(True)

    def event(
        self,
        window_pos=None,
        space_pos=None,
        event_type=None,
        nearest_snap=None,
        modifiers=None,
        keycode=None,
        **kwargs,
    ):
        if self.scene.active_tool != "edit":
            return RESPONSE_CHAIN
        # print (f"event: {event_type}, modifiers: '{modifiers}', keycode: '{keycode}'")
        offset = 5
        s = math.sqrt(abs(self.scene.widget_root.scene_widget.matrix.determinant))
        offset /= s
        elements = self.scene.context.elements
        if event_type == "leftdown":
            self.pen = wx.Pen()
            self.pen.SetColour(wx.Colour(swizzlecolor(elements.default_stroke)))
            self.pen.SetWidth(25)
            self.scene.tool_active = True
            self.scene.modif_active = True

            self._active = True
            self.scene.context("window open NodeEditIcons\n")
            # Refocus, to allow typing...
            self.scene.gui.scene_panel.SetFocus()

            self.scene.context.signal("statusmsg", self.message)
            self.move_type = "node"

            xp = space_pos[0]
            yp = space_pos[1]
            anyselected = False
            if self.nodes:
                w = offset * 4
                h = offset * 4
                for i, entry in enumerate(self.nodes):
                    pt = entry["point"]
                    node = self.element
                    ptx, pty = node.matrix.point_in_matrix_space(pt)
                    x = ptx - 2 * offset
                    y = pty - 2 * offset
                    if x <= xp <= x + w and y <= yp <= y + h:
                        self.selected_index = i
                        if entry["type"] == "control":
                            # We select the corresponding end point
                            j = entry["connector"]
                            for entry2 in self.nodes:
                                entry2["selected"] = False
                            entry["selected"] = True
                            self.nodes[j]["selected"] = True
                            anyselected = True
                        else:
                            # Shift-Key Pressed?
                            if "shift" not in modifiers:
                                self.clear_selection()
                                entry["selected"] = True
                                anyselected = True
                            else:
                                entry["selected"] = not entry["selected"]
                                for chk in self.nodes:
                                    if chk["selected"]:
                                        anyselected = True
                                        break
                        break
                else:  # For-else == icky
                    self.selected_index = None
            self.scene.context.signal("nodeedit", (self.node_type, anyselected))
            if self.selected_index is None:
                # Fine we start a selection rectangle to select multiple nodes
                self.move_type = "selection"
                self.p1 = complex(space_pos[0], space_pos[1])
            else:
                self.scene.request_refresh()
            return RESPONSE_CONSUME
        elif event_type == "rightdown":
            # We stop
            self.done()
            return RESPONSE_CONSUME
        elif event_type == "move":
            if self.move_type == "selection":
                if self.p1 is not None:
                    self.p2 = complex(space_pos[0], space_pos[1])
                    self.scene.request_refresh()
            else:
                if self.selected_index is None or self.selected_index < 0:
                    self.scene.request_refresh()
                    return RESPONSE_CONSUME
                current = self.nodes[self.selected_index]
                pt = current["point"]
                seg = current["segment"]
                node = self.element
                # pnode = current["prev"]
                # if pnode is not None:
                #     if pnode.start is not None:
                #         sx = f"{pnode.start.x:.1f}, {pnode.start.y:.1f}"
                #     else:
                #         sx = "<none>"
                #     if pnode.end is not None:
                #         sy = f"{pnode.end.x:.1f}, {pnode.end.y:.1f}"
                #     else:
                #         sy = "<none>"
                #     print (f"Prev: {pnode.d()}, {sx} - {sy}")
                # else:
                #     print ("Prev: ---")
                # pnode = current["segment"]
                # if pnode.start is not None:
                #     sx = f"{pnode.start.x:.1f}, {pnode.start.y:.1f}"
                # else:
                #     sx = "<none>"
                # if pnode.end is not None:
                #     sy = f"{pnode.end.x:.1f}, {pnode.end.y:.1f}"
                # else:
                #     sy = "<none>"
                # print (f"This: {pnode.d()}, {sx} - {sy}")
                # pnode = current["next"]
                # if pnode is not None:
                #     if pnode.start is not None:
                #         sx = f"{pnode.start.x:.1f}, {pnode.start.y:.1f}"
                #     else:
                #         sx = "<none>"
                #     if pnode.end is not None:
                #         sy = f"{pnode.end.x:.1f}, {pnode.end.y:.1f}"
                #     else:
                #         sy = "<none>"
                #     print (f"Next: {pnode.d()}, {sx} - {sy}")
                # else:
                #     print ("Next: ---")

                m = node.matrix.point_in_inverse_space(space_pos[:2])
                pt.x = m[0]
                pt.y = m[1]
<<<<<<< HEAD
                if self.node_type == "path":
                    if (
                        current["segtype"] == "M"
                        and current["start"] == self.selected_index
                    ):  # First
                        current["segment"].start = pt
                    current["point"] = pt
                    # We need to adjust the start-point of the next segment
                    # unless it's a closed path then we need to adjust the
                    # very first - need to be mindful of closed subpaths
                    nextseg = current["next"]
                    if nextseg is not None:
                        if isinstance(nextseg, Close):
                            nextseg.end.x = m[0]
                            nextseg.end.y = m[1]
                        if nextseg.start is not None:
                            nextseg.start.x = m[0]
                            nextseg.start.y = m[1]
                        # if isinstance(current["segment"], Close):
                        #     # We need to change the startseg
                        #     if "start" in current:
                        #         startidx = current["start"]
                        #         if startidx >= 0:
                        #             startseg = self.nodes[startidx]["segment"]
                        #             if startseg.start == startseg.end:
                        #                 startseg.start = Point(m[0], m[1])
                        #             startseg.end = Point(m[0], m[1])
=======
                current["point"] = pt
                if seg is node.path._segments[0]:
                    seg.start = pt
>>>>>>> 9e1b24a5

                self.modify_element(False)
            return RESPONSE_CONSUME
        elif event_type == "key_down":
            if not self.scene.tool_active:
                return RESPONSE_CHAIN
            # print (f"event: {event_type}, modifiers: '{modifiers}', keycode: '{keycode}'")
            return RESPONSE_CONSUME
        elif event_type == "key_up":
            if not self.scene.tool_active:
                return RESPONSE_CHAIN
            # print (f"event: {event_type}, modifiers: '{modifiers}', keycode: '{keycode}'")
            if modifiers == "escape":
                self.done(forgood=True)
                return RESPONSE_CONSUME
            # print(f"Key: '{keycode}'")
            if not self.selected_index is None:
                entry = self.nodes[self.selected_index]
            else:
                entry = None
            self.perform_action(keycode)

            return RESPONSE_CONSUME

        elif event_type == "lost":
            if self.scene.tool_active:
                self.done(forgood=True)
                return RESPONSE_CONSUME
            else:
                return RESPONSE_CHAIN
        elif event_type == "rightdown":
            self.done(forgood=True)
            return RESPONSE_CONSUME
        elif event_type == "leftup":
            if (
                self.move_type == "selection"
                and self.p1 is not None
                and self.p2 is not None
            ):
                if "shift" not in modifiers:
                    self.clear_selection()
                x0 = min(self.p1.real, self.p2.real)
                y0 = min(self.p1.imag, self.p2.imag)
                x1 = max(self.p1.real, self.p2.real)
                y1 = max(self.p1.imag, self.p2.imag)
                dx = self.p1.real - self.p2.real
                dy = self.p1.imag - self.p2.imag
                if abs(dx) < 1e-10 or abs(dy) < 1e-10:
                    return RESPONSE_CONSUME
                # We select all points (not controls) inside
                anyselected = False
                for entry in self.nodes:
                    pt = entry["point"]
                    if (
                        entry["type"] == "point"
                        and x0 <= pt.x <= x1
                        and y0 <= pt.y <= y1
                    ):
                        entry["selected"] = True
                    if entry["selected"]:
                        # Could as well be another one not inside the
                        # current selection
                        anyselected = True
                self.scene.request_refresh()
                self.scene.context.signal("nodeedit", (self.node_type, anyselected))
            self.p1 = None
            self.p2 = None
            return RESPONSE_CONSUME
        return RESPONSE_DROP

    def perform_action(self, code):
        if code in self.commands:
            action = self.commands[code]
            # print(f"Execute {action[1]}")
            action[0]()

    def signal(self, signal, *args, **kwargs):
        if isinstance(args, (tuple, list)) and len(args)==1:
            if isinstance(args[0], (tuple, list)):
                args = args[0]
        if signal == "tool_changed":
            if len(args) > 1 and args[1] == "edit":
                selected_node = self.scene.context.elements.first_element(
                    emphasized=True
                )
                if selected_node is not None:
                    self.calculate_points(selected_node)
                    self.scene.request_refresh()
            else:
                # Someone else...
                print (f"Not for me?! {signal} - 0: {args[0]}, 1: {args[1]}, len={len(args)}")
                self.done(forgood=True)
            return
        if self.element is None:
            return
<<<<<<< HEAD
=======
        if signal == "nodeedit" and args[0]:
            keycode = args[0]
            if keycode in self.commands:
                action = self.commands[keycode]
                # print(f"Execute {action[1]}")
                action[0]()

class NodeEditPanel(wx.Panel):
    def __init__(self, *args, context=None, **kwds):
        # begin wxGlade: clsLasertools.__init__
        kwds["style"] = kwds.get("style", 0) | wx.TAB_TRAVERSAL
        wx.Panel.__init__(self, *args, **kwds)
        self.context = context

        mainsizer = wx.BoxSizer(wx.VERTICAL)
        buttonsizer = wx.GridSizer(cols=3, gap=wx.Size(2, 2))
        self.commands = (
            # icon, label, signal, condition
            ("c", icons8_node_edit_50, _("Clear")),
            ("d", icons8_node_edit_50, _("Delete")),
            ("b", icons8_node_edit_50, _("Bezier")),
            ("l", icons8_node_edit_50, _("Line")),
            ("q", icons8_node_edit_50, _("Quad")),
            ("x", icons8_node_edit_50, _("Break")),
            ("i", icons8_node_edit_50, _("Insert")),
            ("a", icons8_node_edit_50, _("Append")),
        )
        self.buttons = []
        for cmd in self.commands:
            btn = wx.BitmapButton(
                self, wx.ID_ANY, cmd[1].GetBitmap(resize=25, use_theme=False)
            )
            btn.Bind(wx.EVT_BUTTON, self.send_signal(cmd[0]))
            btn.SetToolTip(cmd[2])
            self.buttons.append(btn)
            buttonsizer.Add(btn, 0, 0, 0)
        mainsizer.Add(buttonsizer, 0, 0, 0)
        self.SetSizer(mainsizer)

        self.Layout()

    #
    def send_signal(self, code):
        def handler(event):
            self.context.signal("nodeedit", code)

        return handler


class NodeEditWindow(MWindow):
    def __init__(self, *args, **kwds):
        rows = 3
        cols = 3
        iconsize = 25
        super().__init__(
            (cols + 1) * iconsize, (rows + 1) * iconsize, submenu="", *args, **kwds
        )
        self.panel = NodeEditPanel(self, wx.ID_ANY, context=self.context)
        _icon = wx.NullIcon
        _icon.CopyFromBitmap(icons8_node_edit_50.GetBitmap(resize=25))
        # _icon.CopyFromBitmap(icons8_computer_support_50.GetBitmap())
        self.SetIcon(_icon)
        self.SetTitle(_("Node-Editor"))

    def window_open(self):
        pass

    def window_close(self):
        pass

    def delegates(self):
        yield self.panel

    @staticmethod
    def submenu():
        # Suppress = True
        return ("", "Node-Editor", True)
>>>>>>> 9e1b24a5
<|MERGE_RESOLUTION|>--- conflicted
+++ resolved
@@ -2,12 +2,8 @@
 from copy import copy
 
 import wx
-<<<<<<< HEAD
-
 from meerk40t.gui.icons import PyEmbeddedImage
-=======
-from meerk40t.gui.icons import icons8_node_edit_50
->>>>>>> 9e1b24a5
+
 from meerk40t.gui.laserrender import swizzlecolor
 from meerk40t.gui.mwindow import MWindow
 from meerk40t.gui.scene.sceneconst import (
@@ -253,16 +249,11 @@
 
     def final(self, context):
         self.scene.context.unlisten("emphasized", self.on_emphasized_changed)
-<<<<<<< HEAD
         self.scene.context.unlisten("nodeedit", self.on_signal_nodeedit)
         try:
             self.scene.context("window close NodeEditToolbar\n")
         except (AssertionError, RuntimeError):
             pass
-=======
-        self.scene.context("window close NodeEditIcons\n")
-        self.scene.request_refresh()
->>>>>>> 9e1b24a5
 
     def init(self, context):
         self.scene.context("window open NodeEditIcons\n")
@@ -544,11 +535,8 @@
         self.p1 = None
         self.p2 = None
         self.move_type = "node"
-<<<<<<< HEAD
         self.scene.context.signal("tool none")
         self.scene.context.signal("statusmsg", "")
-=======
->>>>>>> 9e1b24a5
         self.scene.context.elements.validate_selected_area()
         self.scene.request_refresh()
         if forgood:
@@ -1228,7 +1216,6 @@
                 m = node.matrix.point_in_inverse_space(space_pos[:2])
                 pt.x = m[0]
                 pt.y = m[1]
-<<<<<<< HEAD
                 if self.node_type == "path":
                     if (
                         current["segtype"] == "M"
@@ -1256,11 +1243,6 @@
                         #             if startseg.start == startseg.end:
                         #                 startseg.start = Point(m[0], m[1])
                         #             startseg.end = Point(m[0], m[1])
-=======
-                current["point"] = pt
-                if seg is node.path._segments[0]:
-                    seg.start = pt
->>>>>>> 9e1b24a5
 
                 self.modify_element(False)
             return RESPONSE_CONSUME
@@ -1356,14 +1338,6 @@
             return
         if self.element is None:
             return
-<<<<<<< HEAD
-=======
-        if signal == "nodeedit" and args[0]:
-            keycode = args[0]
-            if keycode in self.commands:
-                action = self.commands[keycode]
-                # print(f"Execute {action[1]}")
-                action[0]()
 
 class NodeEditPanel(wx.Panel):
     def __init__(self, *args, context=None, **kwds):
@@ -1434,5 +1408,4 @@
     @staticmethod
     def submenu():
         # Suppress = True
-        return ("", "Node-Editor", True)
->>>>>>> 9e1b24a5
+        return ("", "Node-Editor", True)