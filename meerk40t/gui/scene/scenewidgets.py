--- conflicted
+++ resolved
@@ -151,8 +151,8 @@
         res = False
         matrix = self.parent.matrix
         if not space_pos is None:
-            sx = space_pos[0] 
-            sy = space_pos[1] 
+            sx = space_pos[0]
+            sy = space_pos[1]
             # print ("left=%f, right=%f, top=%f, bottom=%f, x=%f, y=%f" % (self.left, self.right, self.top, self.bottom, sx, sy))
 
             if (self.left <= sx <= self.right) and (self.top <= sy <= self.bottom):
@@ -162,12 +162,8 @@
 
 
     def event(self, window_pos=None, space_pos=None, event_type=None):
-<<<<<<< HEAD
+
         elements = self.scene.context.elements
-        if event_type == "hover_start":
-=======
-
-        elements = self.elements
 
         # sdbg = event_type
         # if sdbg in ("hover_start", "hover_end", "hover"):
@@ -220,7 +216,6 @@
                 self.key_alt_pressed = True
             return RESPONSE_CHAIN
         elif event_type == "hover_start":
->>>>>>> 8293bad3
             self.scene.cursor("sizing")
             self.hovering  = True
             return RESPONSE_CHAIN
@@ -323,25 +318,18 @@
             self.uniform = False
             self.tool(space_pos, dx, dy, -1)
             return RESPONSE_CONSUME
-<<<<<<< HEAD
-        elif event_type in ("middleup", "leftup", "lost"):
-            self.tool(space_pos, dx, dy, 1)
-            elements.ensure_positive_bounds()
-            return RESPONSE_CONSUME
-=======
         elif event_type == "leftup":
             if self.was_lb_raised:
                 self.tool(space_pos, dx, dy, 1)
-                self.elements.ensure_positive_bounds()
+                self.scene.context.elements.ensure_positive_bounds()
                 self.was_lb_raised = False
                 return RESPONSE_CONSUME
         elif event_type in ("middleup", "lost"):
             if self.was_lb_raised:
                 self.was_lb_raised = False
                 self.tool(space_pos, dx, dy, 1)
-                self.elements.ensure_positive_bounds()
+                self.scene.context.elements.ensure_positive_bounds()
                 return RESPONSE_CONSUME
->>>>>>> 8293bad3
         elif event_type == "move":
             if self.was_lb_raised:
                 if not elements.has_emphasis():
@@ -906,7 +894,7 @@
                 # is greater than the other's maximum in
                 # that dimension.
                 if not ((sx > xmax) or (xmin > ex) or (sy > ymax) or (ymin > ey)):
-                    cover = self.SELECTION_TOUCH 
+                    cover = self.SELECTION_TOUCH
                     # If selection rect is fullly inside an object then ignore
                     if sx > xmin and ex < xmax and sy > ymin and ey < ymax:
                         cover = 0
