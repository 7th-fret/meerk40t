--- conflicted
+++ resolved
@@ -760,12 +760,7 @@
         @param cursor:
         @return:
         """
-<<<<<<< HEAD
-        from sys import platform
-
-=======
         import platform
->>>>>>> 0ed078ed
         if cursor == "sizing":
             new_cursor = wx.CURSOR_SIZING
         elif cursor in ("size_nw", "size_se"):
