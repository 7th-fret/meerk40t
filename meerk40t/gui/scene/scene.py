import threading
import time

import wx

from meerk40t.gui.laserrender import (
    DRAW_MODE_ANIMATE,
    DRAW_MODE_FLIPXY,
    DRAW_MODE_INVERT,
    DRAW_MODE_REFRESH,
)
from meerk40t.gui.zmatrix import ZMatrix
from meerk40t.kernel import Job, Module
from meerk40t.svgelements import Matrix, Point, Viewbox

<<<<<<< HEAD
try:
    from math import tau
except ImportError:
    from math import pi

    tau = 2 * pi
=======
MILS_IN_MM = 39.3701
>>>>>>> f6a51a16

HITCHAIN_HIT = 0
HITCHAIN_DELEGATE = 1
HITCHAIN_HIT_AND_DELEGATE = 2
HITCHAIN_DELEGATE_AND_HIT = 3

RESPONSE_CONSUME = 0
RESPONSE_ABORT = 1
RESPONSE_CHAIN = 2
RESPONSE_DROP = 3

ORIENTATION_MODE_MASK = 0b00001111110000
ORIENTATION_DIM_MASK = 0b00000000001111
ORIENTATION_MASK = ORIENTATION_MODE_MASK | ORIENTATION_DIM_MASK
ORIENTATION_RELATIVE = 0b00000000000000
ORIENTATION_ABSOLUTE = 0b00000000010000
ORIENTATION_CENTERED = 0b00000000100000
ORIENTATION_HORIZONTAL = 0b00000001000000
ORIENTATION_VERTICAL = 0b00000010000000
ORIENTATION_GRID = 0b00000100000000
ORIENTATION_NO_BUFFER = 0b00001000000000
BUFFER = 10.0


# TODO: _buffer can be updated partially rather than fully rewritten, especially with some layering.


def plugin(kernel, lifecycle):
    if lifecycle == "register":
        kernel.register("module/Scene", Scene)
    elif lifecycle == "boot":
        kernel_root = kernel.root
        choices = [
            {
                "attr": "units_name",
                "object": kernel_root,
                "default": "mm",
                "type": str,
            },
        ]
        kernel.register_choices("units", choices)


class ScenePanel(wx.Panel):
    """
    wxPanel that holds the Scene. This serves as the wx.Control object that holds and draws the scene.
    """

    def __init__(self, context, *args, scene_name="Scene", **kwds):
        kwds["style"] = kwds.get("style", 0)
        wx.Panel.__init__(self, *args, **kwds)
        self.scene_panel = wx.Panel(self, wx.ID_ANY)
        self.scene = context.open_as("module/Scene", scene_name, self)
        self.context = context
        self.scene_panel.SetDoubleBuffered(True)

        self._Buffer = None

        self.__set_properties()
        self.__do_layout()

        self.scene_panel.Bind(wx.EVT_PAINT, self.on_paint)
        self.scene_panel.Bind(wx.EVT_ERASE_BACKGROUND, self.on_erase)

        self.scene_panel.Bind(wx.EVT_MOTION, self.on_mouse_move)

        self.scene_panel.Bind(wx.EVT_MOUSEWHEEL, self.on_mousewheel)

        self.scene_panel.Bind(wx.EVT_MIDDLE_DOWN, self.on_mouse_middle_down)
        self.scene_panel.Bind(wx.EVT_MIDDLE_UP, self.on_mouse_middle_up)

        self.scene_panel.Bind(wx.EVT_LEFT_DCLICK, self.on_mouse_double_click)

        self.scene_panel.Bind(wx.EVT_RIGHT_DOWN, self.on_right_mouse_down)
        self.scene_panel.Bind(wx.EVT_RIGHT_UP, self.on_right_mouse_up)

        self.scene_panel.Bind(wx.EVT_LEFT_DOWN, self.on_left_mouse_down)
        self.scene_panel.Bind(wx.EVT_LEFT_UP, self.on_left_mouse_up)
        self.scene_panel.Bind(wx.EVT_MOUSE_CAPTURE_LOST, self.on_mouse_capture_lost)

        self.scene_panel.Bind(wx.EVT_SIZE, self.on_size)

        try:
            self.scene_panel.Bind(wx.EVT_MAGNIFY, self.on_magnify_mouse)
            self.scene_panel.Bind(wx.EVT_GESTURE_PAN, self.on_gesture)
            self.scene_panel.Bind(wx.EVT_GESTURE_ZOOM, self.on_gesture)
            # self.tree.Bind(wx.EVT_GESTURE_PAN, self.on_gesture)
            # self.tree.Bind(wx.EVT_GESTURE_ZOOM, self.on_gesture)
        except AttributeError:
            # Not WX 4.1
            pass

    def __set_properties(self):
        pass

    def __do_layout(self):
        main_sizer = wx.BoxSizer(wx.HORIZONTAL)
        main_sizer.Add(self.scene_panel, 1, wx.EXPAND, 0)
        self.SetSizer(main_sizer)
        main_sizer.Fit(self)
        self.Layout()

    def signal(self, *args, **kwargs):
        """
        Scene signal calls the signal command on the root which is used to pass message and data to deeper objects
        within the scene.
        """
        self.scene._signal_widget(self.scene.widget_root, *args, **kwargs)

    def on_size(self, event=None):
        if self.context is None:
            return
        w, h = self.Size
        self.scene.widget_root.set_frame(0, 0, w, h)
        self.signal("guide")
        self.scene.request_refresh()

    # Mouse Events.

    def on_mousewheel(self, event):
        """
        ScenePanel mousewheel event.

        If modifiers are present it calls the event 'wheelup_ctrl' or 'wheeldown_ctrl' this also triggers scene events
        for up, down, and left and right which exist on some mice and trackpads. If shift is held down while the wheel
        event occurs the up and down rotation is treated as left and right.

        """
        if self.scene_panel.HasCapture():
            return
        rotation = event.GetWheelRotation()
        if event.GetWheelAxis() == wx.MOUSE_WHEEL_VERTICAL and not event.ShiftDown():
            if event.HasAnyModifiers():
                if rotation > 1:
                    self.scene.event(event.GetPosition(), "wheelup_ctrl")
                elif rotation < -1:
                    self.scene.event(event.GetPosition(), "wheeldown_ctrl")
            else:
                if rotation > 1:
                    self.scene.event(event.GetPosition(), "wheelup")
                elif rotation < -1:
                    self.scene.event(event.GetPosition(), "wheeldown")
        else:
            if rotation > 1:
                self.scene.event(event.GetPosition(), "wheelleft")
            elif rotation < -1:
                self.scene.event(event.GetPosition(), "wheelright")

    def on_mousewheel_zoom(self, event):
        """
        The mousewheel zoom is not called.
        """
        if self.scene_panel.HasCapture():
            return
        rotation = event.GetWheelRotation()
        if self.context.mouse_zoom_invert:
            rotation = -rotation
        if rotation > 1:
            self.scene.event(event.GetPosition(), "wheelup")
        elif rotation < -1:
            self.scene.event(event.GetPosition(), "wheeldown")

    def on_mouse_capture_lost(self, event):
        self.scene.event(None, "lost")

    def on_mouse_middle_down(self, event):
        """
        Scene Panel middle click event for down.
        """
        self.SetFocus()
        if not self.scene_panel.HasCapture():
            self.scene_panel.CaptureMouse()
        self.scene.event(event.GetPosition(), "middledown")

    def on_mouse_middle_up(self, event):
        """
        Scene Panel middle click event for up.
        """
        if self.scene_panel.HasCapture():
            self.scene_panel.ReleaseMouse()
        self.scene.event(event.GetPosition(), "middleup")

    def on_left_mouse_down(self, event):
        """
        Scene Panel left click event for down.
        """
        self.SetFocus()
        if not self.scene_panel.HasCapture():
            self.scene_panel.CaptureMouse()
        self.scene.event(event.GetPosition(), "leftdown")

    def on_left_mouse_up(self, event):
        """
        Scene Panel left click event for up.
        """
        if self.scene_panel.HasCapture():
            self.scene_panel.ReleaseMouse()
        self.scene.event(event.GetPosition(), "leftup")

    def on_mouse_double_click(self, event):
        """
        Scene Panel doubleclick event.
        """
        if self.scene_panel.HasCapture():
            return
        self.scene.event(event.GetPosition(), "doubleclick")

    def on_mouse_move(self, event: wx.MouseEvent):
        """
        Scene Panel move event. Calls hover if the mouse has no pressed buttons.
        Calls move if the mouse is currently dragging.
        """
        if event.Moving():
            self.scene.event(event.GetPosition(), "hover")
        else:
            self.scene.event(event.GetPosition(), "move")

    def on_right_mouse_down(self, event):
        """
        Scene Panel right mouse down event.

        Offers alternative events if Alt or control is currently pressed.
        """
        self.SetFocus()
        if event.AltDown():
            self.scene.event(event.GetPosition(), "rightdown+alt")
        elif event.ControlDown():
            self.scene.event(event.GetPosition(), "rightdown+control")
        else:
            self.scene.event(event.GetPosition(), "rightdown")

    def on_right_mouse_up(self, event):
        """
        Scene Panel right mouse up event.
        """
        self.scene.event(event.GetPosition(), "rightup")

    def on_magnify_mouse(self, event):
        """
        Magnify Mouse is a Mac-only Event called with pinch to zoom on a trackpad.
        """
        magnification = event.GetMagnification()
        # if event.IsGestureStart():
        #     self.scene.event(event.GetPosition(), "gesture-start")
        # elif event.IsGestureEnd():
        #     self.scene.event(event.GetPosition(), "gesture-end")
        # else:
        self.scene.event(
            event.GetPosition(), "magnify {mag}".format(mag=(1.0 + magnification))
        )

    def on_gesture(self, event):
        """
        Scene Panel TouchScreen Gestures events.

        This code requires WXPython 4.1 and the bind will fail otherwise.
        """
        if event.IsGestureStart():
            self.scene.event(event.GetPosition(), "gesture-start")
        elif event.IsGestureEnd():
            self.scene.event(event.GetPosition(), "gesture-end")
        else:
            try:
                zoom = event.GetZoomFactor()
            except AttributeError:
                zoom = 1.0
            self.scene.event(event.GetPosition(), "zoom {zoom}".format(zoom=zoom))

    def on_paint(self, event=None):
        """
        Scene Panel paint event calls the paints the bitmap self._Buffer. If self._Buffer does not exist initially
        it is created in the self.scene.update_buffer_ui_thread() call.
        """
        try:
            if self._Buffer is None:
                self.scene.update_buffer_ui_thread()
            wx.BufferedPaintDC(self.scene_panel, self._Buffer)
        except (RuntimeError, AssertionError):
            pass

    def on_erase(self, event):
        """
        Scene Panel Screen erase call.
        """
        pass

    def set_buffer(self):
        """
        Set the value for the self._Buffer bitmap equal to the panel's clientSize.
        """
        width, height = self.ClientSize
        if width <= 0:
            width = 1
        if height <= 0:
            height = 1
        self._Buffer = wx.Bitmap(width, height)


class Scene(Module, Job):
    """
    The Scene Module holds all the needed references to widgets and catches the events from the ScenePanel which
    stores this object primarily.

    Scene overloads both Module being registered in "module/Scene" and the Job to handle the refresh.

    The Scene is the infinite space of the scene as seen through the panel's viewpoint. It serves to zoom, pan, and
    manipulate various elements. This is done through a matrix which translates the scene space to window space. The
    scene space to window space. The widgets are stored in a tree within the scene. The primary widget is the
    SceneSpaceWidget which draws elements in two different forms. It first draws the scene and all scenewidgets added
    to the scene and then the interface widget which contains all the non-scene widget elements.
    """

    def __init__(self, context, path, gui, **kwargs):
        Module.__init__(self, context, path)
        Job.__init__(
            self,
            job_name="Scene-%s" % path,
            process=self.refresh_scene,
            conditional=lambda: self.screen_refresh_is_requested,
            run_main=True,
        )
        self.log = context.channel("scene")
        self.log_events = context.channel("scene-events")
        self.gui = gui
        self.matrix = Matrix()
        self.hittable_elements = list()
        self.hit_chain = list()
        self.widget_root = SceneSpaceWidget(self)
        self.matrix_root = Matrix()
        self.screen_refresh_lock = threading.Lock()
        self.interval = 1.0 / 60.0  # 60fps
        self.last_position = None
        self.time = None
        self.distance = None
        self._cursor = None

        self.screen_refresh_is_requested = True
        self.background_brush = wx.Brush("Grey")

    def module_open(self, *args, **kwargs):
        context = self.context
        context.schedule(self)
        context.listen("driver;position", self.on_update_position)
        context.setting(int, "draw_mode", 0)
        context.setting(bool, "mouse_zoom_invert", False)
        context.setting(bool, "mouse_pan_invert", False)
        context.setting(bool, "mouse_wheel_pan", False)
        context.setting(float, "zoom_factor", 0.1)
        context.setting(float, "pan_factor", 25.0)
        context.setting(int, "fps", 40)
        if context.fps <= 0:
            context.fps = 60
        self.interval = 1.0 / float(context.fps)
        self.commit()

    def on_update_position(self, origin, pos):
        self.request_refresh_for_animation()

    def commit(self):
        context = self.context
        self._init_widget(self.widget_root, context)

    def module_close(self, *args, **kwargs):
        self._final_widget(self.widget_root, self.context)
        self.context.unlisten("driver;position", self.on_update_position)
        self.screen_refresh_lock.acquire()  # calling shutdown live locks here since it's already shutting down.
        self.context.unschedule(self)

    def _init_widget(self, widget, context):
        try:
            widget.init(context)
        except AttributeError:
            pass
        for w in widget:
            if w is None:
                continue
            self._init_widget(w, context)

    def _final_widget(self, widget, context):
        try:
            widget.final(context)
        except AttributeError:
            pass
        for w in widget:
            if w is None:
                continue
            self._final_widget(w, context)

    def set_fps(self, fps):
        """
        Set the scene frames per second which sets the interval for the Job.
        """
        if fps == 0:
            fps = 1
        self.context.fps = fps
        self.interval = 1.0 / float(self.context.fps)

    def request_refresh_for_animation(self):
        """Called on the various signals trying to animate the screen."""
        try:
            if self.context.draw_mode & DRAW_MODE_ANIMATE == 0:
                self.request_refresh()
        except AttributeError:
            pass

    def request_refresh(self, origin=None, *args):
        """Request an update to the scene."""
        try:
            if self.context.draw_mode & DRAW_MODE_REFRESH == 0:
                self.screen_refresh_is_requested = True
        except AttributeError:
            pass

    def refresh_scene(self, *args, **kwargs):
        """
        Called by the Scheduler at a given the specified framerate.
        Called in the UI thread.
        """
        if self.screen_refresh_is_requested:
            if self.screen_refresh_lock.acquire(timeout=0.2):
                self.update_buffer_ui_thread()
                self.gui.Refresh()
                self.gui.Update()
                self.screen_refresh_is_requested = False
                self.screen_refresh_lock.release()
            else:
                self.screen_refresh_is_requested = False

    def update_buffer_ui_thread(self):
        """Performs the redraw of the data in the UI thread."""
        dm = self.context.draw_mode
        buf = self.gui._Buffer
        if buf is None or buf.GetSize() != self.gui.ClientSize or not buf.IsOk():
            self.gui.set_buffer()
            buf = self.gui._Buffer
        dc = wx.MemoryDC()
        dc.SelectObject(buf)
        dc.SetBackground(self.background_brush)
        dc.Clear()
        w, h = dc.Size
        if dm & DRAW_MODE_FLIPXY != 0:
            dc.SetUserScale(-1, -1)
            dc.SetLogicalOrigin(w, h)
        gc = wx.GraphicsContext.Create(dc)
        gc.Size = dc.Size

        font = wx.Font(14, wx.SWISS, wx.NORMAL, wx.BOLD)
        gc.SetFont(font, wx.BLACK)
        self.draw(gc)
        if dm & DRAW_MODE_INVERT != 0:
            dc.Blit(0, 0, w, h, dc, 0, 0, wx.SRC_INVERT)
        gc.Destroy()
        dc.SelectObject(wx.NullBitmap)
        del dc

    def _signal_widget(self, widget, *args, **kwargs):
        """
        Calls the signal widget with the given args. Calls signal for the entire widget node tree.
        """
        try:
            widget.signal(*args)
        except AttributeError:
            pass
        for w in widget:
            if w is None:
                continue
            self._signal_widget(w, *args, **kwargs)

    def animate_tick(self):
        pass

    def notify_added_to_parent(self, parent):
        """
        Called when node is added to parent. Notifying the scene as a whole.
        """
        pass

    def notify_added_child(self, child):
        """
        Called when a child is added to the tree. Notifies scene as a whole.
        """
        try:
            child.init(self.context)
        except AttributeError:
            pass

    def notify_removed_from_parent(self, parent):
        """
        Called when a widget is removed from it's parent. Notifies scene as a whole.
        """
        pass

    def notify_removed_child(self, child):
        """
        Called when a widget's child is removed. Notifies scene as a whole.
        """
        try:
            child.final(self.context)
        except AttributeError:
            pass

    def notify_moved_child(self, child):
        """
        Called when a widget is moved from one widget parent to another.
        """
        pass

    def draw(self, canvas):
        """
        Scene Draw routine to be called on paint when the _Buffer bitmap needs to be redrawn.
        """
        if self.widget_root is not None:
            self.widget_root.draw(canvas)
            if self.log:
                self.log("Redraw Canvas")

    def convert_scene_to_window(self, position):
        """
        Convert the scene space to the window space for a particular point.
        The position given in the scene, produces the position on the screen.
        """
        point = self.widget_root.scene_widget.matrix.point_in_matrix_space(position)
        return point[0], point[1]

    def convert_window_to_scene(self, position):
        """
        Convert the window space to the scene space for a particular point.
        The position given is the window pixel, produces the position within the scene.
        """
        point = self.widget_root.scene_widget.matrix.point_in_inverse_space(position)
        return point[0], point[1]

    def rebuild_hittable_chain(self):
        """
        Iterates through the tree and adds all hittable elements to the hittable_elements list.
        This is dynamically rebuilt on the mouse event.
        """
        self.hittable_elements.clear()
        self.rebuild_hit_chain(self.widget_root, self.matrix_root)

    def rebuild_hit_chain(self, current_widget, current_matrix=None):
        """
        Iterates through the hit chain to find elements which respond to their hit() function that they are HITCHAIN_HIT
        and registers this within the hittable_elements list if they are arble to be hit at the current time. Given the
        dimensions of the widget and the current matrix within the widget tree.

        HITCHAIN_HIT means that this is a hit value and should the termination of this branch of the widget tree.
        HITCHAIN_DELEGATE means that this is not a hittable widget and should not receive mouse events.
        HITCHAIN_HIT_AND_DELEGATE means that this is a hittable widget, but other widgets within it might also matter.
        HITCHAIN_DELEGATE_AND_HIT means that other widgets in the tree should be checked first, but after those this
        widget should be checked.

        The hitchain is the current matrix and current widget in the order of depth.

        """
        # If there is a matrix for the widget concatenate it.
        if current_widget.matrix is not None:
            matrix_within_scene = Matrix(current_widget.matrix)
            matrix_within_scene.post_cat(current_matrix)
        else:
            matrix_within_scene = Matrix(current_matrix)

        # Add to list and recurse for children based on response.
        response = current_widget.hit()
        if response == HITCHAIN_HIT:
            self.hittable_elements.append((current_widget, matrix_within_scene))
        elif response == HITCHAIN_DELEGATE:
            for w in current_widget:
                self.rebuild_hit_chain(w, matrix_within_scene)
        elif response == HITCHAIN_HIT_AND_DELEGATE:
            self.hittable_elements.append((current_widget, matrix_within_scene))
            for w in current_widget:
                self.rebuild_hit_chain(w, matrix_within_scene)
        elif response == HITCHAIN_DELEGATE_AND_HIT:
            for w in current_widget:
                self.rebuild_hit_chain(w, matrix_within_scene)
            self.hittable_elements.append((current_widget, matrix_within_scene))

    def find_hit_chain(self, position):
        """
        Processes the hittable_elements list and find which elements are hit at a given position.

        This gives the actual hits with regard to the position of the event.
        """
        self.hit_chain.clear()
        for current_widget, current_matrix in self.hittable_elements:
            try:
                hit_point = Point(current_matrix.point_in_inverse_space(position))
            except ZeroDivisionError:
                current_matrix.reset()
                # Some object is zero matrixed, reset it.
                return
            if current_widget.contains(hit_point.x, hit_point.y):
                self.hit_chain.append((current_widget, current_matrix))

    def event(self, window_pos, event_type=""):
        """
        Scene event code. Processes all the events for a particular mouse event bound in the ScenePanel.

        Many mousedown events trigger the specific start of the hitchain matching, and processes the given hitchain.
        Subsequent delegation of the events will be processed with regard to whether the matching event struck a
        particular widget. This permits a hit widget to get all further events.

        Responses to events are:
        RESPONSE_ABORT: Aborts any future mouse events within the sequence.
        RESPONSE_CONSUME: Consumes the event and prevents any event further in the hitchain from getting the event
        RESPONSE_CHAIN: Permit the event to move to the next event in the hitchain
        RESPONSE_DROP: Remove this item from the hitchain and continue to process the events. Future events will not
        consider the dropped element within the hitchain.
        """
        if self.log_events:
            self.log_events("%s: %s" % (event_type, str(window_pos)))
        if window_pos is None:
            # Capture Lost
            for i, hit in enumerate(self.hit_chain):
                if hit is None:
                    continue  # Element was dropped.
                current_widget, current_matrix = hit
                current_widget.event(None, None, event_type)
            return
        if self.last_position is None:
            self.last_position = window_pos
        dx = window_pos[0] - self.last_position[0]
        dy = window_pos[1] - self.last_position[1]
        window_pos = (
            window_pos[0],
            window_pos[1],
            self.last_position[0],
            self.last_position[1],
            dx,
            dy,
        )
        self.last_position = window_pos
        try:
            previous_top_element = self.hit_chain[0][0]
        except (IndexError, TypeError):
            previous_top_element = None
        if event_type in (
            "leftdown",
            "middledown",
            "rightdown",
            "wheeldown",
            "wheelup",
            "hover",
        ):
            self.time = time.time()
            self.rebuild_hittable_chain()
            self.find_hit_chain(window_pos)
        for i, hit in enumerate(self.hit_chain):
            if hit is None:
                continue  # Element was dropped.
            current_widget, current_matrix = hit
            if current_widget is None:
                continue
            space_pos = window_pos
            if current_matrix is not None and not current_matrix.is_identity():
                space_cur = current_matrix.point_in_inverse_space(window_pos[0:2])
                space_last = current_matrix.point_in_inverse_space(window_pos[2:4])
                sdx = space_cur[0] - space_last[0]
                sdy = space_cur[1] - space_last[1]
                space_pos = (
                    space_cur[0],
                    space_cur[1],
                    space_last[0],
                    space_last[1],
                    sdx,
                    sdy,
                )
            if (
                i == 0
                and event_type == "hover"
                and previous_top_element is not current_widget
            ):
                if previous_top_element is not None:
                    if self.log_events:
                        self.log_events(
                            "Converted %s: %s" % ("hover_end", str(window_pos))
                        )
                    previous_top_element.event(window_pos, window_pos, "hover_end")
                current_widget.event(window_pos, space_pos, "hover_start")
                if self.log_events:
                    self.log_events(
                        "Converted %s: %s" % ("hover_start", str(window_pos))
                    )
                previous_top_element = current_widget
            if event_type == "leftup" and time.time() - self.time <= 0.15:
                response = current_widget.event(window_pos, space_pos, "leftclick")
                if self.log_events:
                    self.log_events("Converted %s: %s" % ("leftclick", str(window_pos)))
            else:
                response = current_widget.event(window_pos, space_pos, event_type)
            if response == RESPONSE_ABORT:
                self.hit_chain.clear()
                return
            elif response == RESPONSE_CONSUME:
                return
            elif response == RESPONSE_CHAIN:
                continue
            elif response == RESPONSE_DROP:
                self.hit_chain[i] = None
            else:
                break

    def cursor(self, cursor, always=False):
        """
        Routine to centralize and correct cursor info.
        @param cursor:
        @return:
        """
        import platform

        if cursor == "sizing":
            new_cursor = wx.CURSOR_SIZING
        elif cursor in ("size_nw", "size_se"):
            new_cursor = wx.CURSOR_SIZENWSE
        elif cursor in ("size_sw", "size_ne"):
            new_cursor = wx.CURSOR_SIZENESW
        elif cursor in ("size_n", "size_s"):
            new_cursor = wx.CURSOR_SIZENS
        elif cursor in ("size_e", "size_w"):
            new_cursor = wx.CURSOR_SIZEWE
        elif cursor == "arrow":
            new_cursor = wx.CURSOR_ARROW
        elif cursor == "cross":
            new_cursor = wx.CROSS_CURSOR
        else:
            new_cursor = wx.CURSOR_ARROW
            self.log("Invalid cursor.")
        if platform.system() == "Linux":
            if cursor == "sizing":
                new_cursor = wx.CURSOR_SIZENWSE
            elif cursor in ("size_nw", "size_se"):
                new_cursor = wx.CURSOR_SIZING
            elif cursor in ("size_sw", "size_ne"):
                new_cursor = wx.CURSOR_SIZING
        if new_cursor != self._cursor or always:
            self._cursor = new_cursor
            self.gui.scene_panel.SetCursor(wx.Cursor(self._cursor))
            self.log("Cursor changed to %s" % cursor)

    def add_scenewidget(self, widget, properties=ORIENTATION_RELATIVE):
        """
        Delegate to the SceneSpaceWidget scene.
        """
        self.widget_root.scene_widget.add_widget(-1, widget, properties)

    def add_interfacewidget(self, widget, properties=ORIENTATION_RELATIVE):
        """
        Delegate to the SceneSpaceWidget interface.
        """
        self.widget_root.interface_widget.add_widget(-1, widget, properties)


class Widget(list):
    """
    Widgets are drawable, interaction objects within the scene. They have their own space, matrix, orientation, and
    processing of events.
    """

    def __init__(
        self,
        scene: "Scene",
        left: float = None,
        top: float = None,
        right: float = None,
        bottom: float = None,
        all: bool = False,
    ):
        """
        All produces a widget of infinite space rather than finite space.
        """
        list.__init__(self)
        self.matrix = Matrix()
        self.scene = scene
        self.parent = None
        self.properties = ORIENTATION_RELATIVE
        if all:
            # contains all points
            self.left = -float("inf")
            self.top = -float("inf")
            self.right = float("inf")
            self.bottom = float("inf")
        else:
            # contains no points
            self.left = float("inf")
            self.top = float("inf")
            self.right = -float("inf")
            self.bottom = -float("inf")
        if left is not None:
            self.left = left
        if right is not None:
            self.right = right
        if top is not None:
            self.top = top
        if bottom is not None:
            self.bottom = bottom

    def __str__(self):
        return "Widget(%f, %f, %f, %f)" % (self.left, self.top, self.right, self.bottom)

    def __repr__(self):
        return "%s(%f, %f, %f, %f)" % (
            type(self).__name__,
            self.left,
            self.top,
            self.right,
            self.bottom,
        )

    def hit(self):
        """
        Default hit state delegates to child-widgets within the current object.
        """
        return HITCHAIN_DELEGATE

    def draw(self, gc):
        """
        Widget.draw() routine which concat's the widgets matrix and call the process_draw() function.
        """
        # Concat if this is a thing.
        matrix = self.matrix
        gc.PushState()
        if matrix is not None and not matrix.is_identity():
            gc.ConcatTransform(wx.GraphicsContext.CreateMatrix(gc, ZMatrix(matrix)))
        self.process_draw(gc)
        for i in range(len(self) - 1, -1, -1):
            widget = self[i]
            widget.draw(gc)
        gc.PopState()

    def process_draw(self, gc):
        """
        Overloaded function by derived widgets to process the drawing of this widget.
        """
        pass

    def contains(self, x, y=None):
        """
        Query as to whether the current point is contained within the current widget.
        """
        if y is None:
            y = x.y
            x = x.x
        return self.left <= x <= self.right and self.top <= y <= self.bottom

    def event(self, window_pos=None, space_pos=None, event_type=None):
        """
        Default event which simply chains the event to the next hittable object.
        """
        return RESPONSE_CHAIN

    def notify_added_to_parent(self, parent):
        """
        Widget notify that calls scene notify.
        """
        self.scene.notify_added_to_parent(parent)

    def notify_added_child(self, child):
        """
        Widget notify that calls scene notify.
        """
        self.scene.notify_added_child(child)

    def notify_removed_from_parent(self, parent):
        """
        Widget notify that calls scene notify.
        """
        self.scene.notify_removed_from_parent(parent)

    def notify_removed_child(self, child):
        """
        Widget notify that calls scene notify.
        """
        self.scene.notify_removed_child(child)

    def notify_moved_child(self, child):
        """
        Widget notify that calls scene notify.
        """
        self.scene.notify_moved_child(child)

    def add_widget(self, index=-1, widget=None, properties=0):
        """
        Add a widget to the current widget.

        Adds at the particular index according to the properties.

        The properties can be used to trigger particular layouts or properties for the added widget.
        """
        if len(self) == 0:
            last = None
        else:
            last = self[-1]
        if 0 <= index < len(self):
            self.insert(index, widget)
        else:
            self.append(widget)
        widget.parent = self
        self.layout_by_orientation(widget, last, properties)
        self.notify_added_to_parent(self)
        self.notify_added_child(widget)

    def translate(self, dx, dy):
        """
        Move the current widget and all child widgets.
        """
        if dx == 0 and dy == 0:
            return
        if dx == float("nan"):
            return
        if dy == float("nan"):
            return
        if abs(dx) == float("inf"):
            return
        if abs(dy) == float("inf"):
            return
        self.translate_loop(dx, dy)

    def translate_loop(self, dx, dy):
        """
        Loop the translation call to all child objects.
        """
        if self.properties & ORIENTATION_ABSOLUTE != 0:
            return  # Do not translate absolute oriented widgets.
        self.translate_self(dx, dy)
        for w in self:
            w.translate_loop(dx, dy)

    def translate_self(self, dx, dy):
        """
        Perform the local translation of the current widget
        """
        self.left += dx
        self.right += dx
        self.top += dy
        self.bottom += dy
        if self.parent is not None:
            self.notify_moved_child(self)

    def union_children_bounds(self, bounds=None):
        """
        Find the bounds of the current widget and all child widgets.
        """
        if bounds is None:
            bounds = [self.left, self.top, self.right, self.bottom]
        else:
            if bounds[0] > self.left:
                bounds[0] = self.left
            if bounds[1] > self.top:
                bounds[1] = self.top
            if bounds[2] < self.right:
                bounds[2] = self.left
            if bounds[3] < self.bottom:
                bounds[3] = self.bottom
        for w in self:
            w.union_children_bounds(bounds)
        return bounds

    @property
    def height(self):
        """
        Height of the current widget.
        """
        return self.bottom - self.top

    @property
    def width(self):
        """
        Width of the current widget.
        """
        return self.right - self.left

    def layout_by_orientation(self, widget, last, properties):
        """
        Perform specific layout based on the properties given.
        ORIENTATION_ABSOLUTE places the widget exactly in the scene.
        ORIENTATION_NO_BUFFER nullifies any buffer between objects being laid out.
        ORIENTATION_RELATIVE lays out the added widget relative to the parent.
        ORIENTATION_GRID lays out the added widget in a DIM_MASK grid.
        ORIENTATION_VERTICAL lays the added widget below the reference widget.
        ORIENTATION_HORIZONTAL lays the added widget to the right of the reference widget.
        ORIENTATION_CENTERED lays out the added widget and within the parent and all child centered.
        """
        if properties & ORIENTATION_ABSOLUTE != 0:
            return
        if properties & ORIENTATION_NO_BUFFER != 0:
            buffer = 0
        else:
            buffer = BUFFER
        if (properties & ORIENTATION_MODE_MASK) == ORIENTATION_RELATIVE:
            widget.translate(self.left, self.top)
            return
        elif last is None:  # orientation = origin
            widget.translate(self.left - widget.left, self.top - widget.top)
        elif (properties & ORIENTATION_GRID) != 0:
            dim = properties & ORIENTATION_DIM_MASK
            if (properties & ORIENTATION_VERTICAL) != 0:
                if dim == 0:  # Vertical
                    if self.height >= last.bottom - self.top + widget.height:
                        # add to line
                        widget.translate(
                            last.left - widget.left, last.bottom - widget.top
                        )
                    else:
                        # line return
                        widget.translate(
                            last.right - widget.left + buffer, self.top - widget.top
                        )
            else:
                if dim == 0:  # Horizontal
                    if self.width >= last.right - self.left + widget.width:
                        # add to line
                        widget.translate(
                            last.right - widget.left + buffer, last.top - widget.top
                        )
                    else:
                        # line return
                        widget.translate(
                            self.left - widget.left, last.bottom - widget.top + buffer
                        )
        elif (properties & ORIENTATION_HORIZONTAL) != 0:
            widget.translate(last.right - widget.left + buffer, last.top - widget.top)
        elif (properties & ORIENTATION_VERTICAL) != 0:
            widget.translate(last.left - widget.left, last.bottom - widget.top + buffer)
        if properties & ORIENTATION_CENTERED:
            self.center_children()

    def center_children(self):
        """
        Centers the children of the current widget within the current widget.
        """
        child_bounds = self.union_children_bounds()
        dx = self.left - (child_bounds[0] + child_bounds[2]) / 2.0
        dy = self.top - (child_bounds[1] + child_bounds[3]) / 2.0
        if dx != 0 and dy != 0:
            for w in self:
                w.translate_loop(dx, dy)

    def center_widget(self, x, y=None):
        """
        Moves the current widget to center within the bounds of the children.
        """
        if y is None:
            y = x.y
            x = x.x
        child_bounds = self.union_children_bounds()
        cx = (child_bounds[0] + child_bounds[2]) / 2.0
        cy = (child_bounds[1] + child_bounds[3]) / 2.0
        self.translate(x - cx, y - cy)

    def set_position(self, x, y=None):
        """
        Sets the absolute position of this widget by moving it from its current position
        to given position.
        """
        if y is None:
            y = x.y
            x = x.x
        dx = x - self.left
        dy = y - self.top
        self.translate(dx, dy)

    def remove_all_widgets(self):
        """
        Remove all widgets from the current widget.
        """
        for w in self:
            if w is None:
                continue
            w.parent = None
            w.notify_removed_from_parent(self)
            self.notify_removed_child(w)
        self.clear()
        try:
            self.scene.notify_tree_changed()
        except AttributeError:
            pass

    def remove_widget(self, widget=None):
        """
        Remove the given widget from being a child of the current widget.
        """
        if widget is None:
            return
        if isinstance(widget, Widget):
            list.remove(widget)
        elif isinstance(widget, int):
            index = widget
            widget = self[index]
            list.remove(index)
        widget.parent = None
        widget.notify_removed_from_parent(self)
        self.notify_removed_child(widget)
        try:
            self.scene.notify_tree_changed()
        except AttributeError:
            pass

    def set_widget(self, index, widget):
        """
        Sets the given widget at the index to replace the child currently at the position of that widget.
        """
        w = self[index]
        self[index] = widget
        widget.parent = self
        widget.notify_added_to_parent(self)
        self.notify_removed_child(w)
        try:
            self.scene.notify_tree_changed()
        except AttributeError:
            pass

    def on_matrix_change(self):
        """
        Notification of a changed matrix.
        """
        pass

    def scene_matrix_reset(self):
        """
        Resets the scene matrix.
        """
        self.matrix.reset()
        self.on_matrix_change()

    def scene_post_scale(self, sx, sy=None, ax=0, ay=0):
        """
        Adds a post_scale to the matrix.
        """
        self.matrix.post_scale(sx, sy, ax, ay)
        self.on_matrix_change()

    def scene_post_pan(self, px, py):
        """
        Adds a post_pan to the matrix.
        """
        self.matrix.post_translate(px, py)
        self.on_matrix_change()

    def scene_post_rotate(self, angle, rx=0, ry=0):
        """
        Adds a post_rotate to the matrix.
        """
        self.matrix.post_rotate(angle, rx, ry)
        self.on_matrix_change()

    def scene_pre_scale(self, sx, sy=None, ax=0, ay=0):
        """
        Adds a pre_scale to the matrix()
        """
        self.matrix.pre_scale(sx, sy, ax, ay)
        self.on_matrix_change()

    def scene_pre_pan(self, px, py):
        """
        Adds a pre_pan to the matrix()
        """
        self.matrix.pre_translate(px, py)
        self.on_matrix_change()

    def scene_pre_rotate(self, angle, rx=0, ry=0):
        """
        Adds a pre_rotate to the matrix()
        """
        self.matrix.pre_rotate(angle, rx, ry)
        self.on_matrix_change()

    def get_scale_x(self):
        """
        Gets the scale_x of the current matrix
        """
        return self.matrix.value_scale_x()

    def get_scale_y(self):
        """
        Gets the scale_y of the current matrix
        """
        return self.matrix.value_scale_y()

    def get_skew_x(self):
        """
        Gets the skew_x of the current matrix()
        """
        return self.matrix.value_skew_x()

    def get_skew_y(self):
        """
        Gets the skew_y of the current matrix()
        """
        return self.matrix.value_skew_y()

    def get_translate_x(self):
        """
        Gets the translate_x of the current matrix()
        """
        return self.matrix.value_trans_x()

    def get_translate_y(self):
        """
        Gets the translate_y of the current matrix()
        """
        return self.matrix.value_trans_y()


class SceneSpaceWidget(Widget):
    """
    SceneSpaceWidget contains two sections:
    Interface: Drawn on top, uses no matrix.
    Scene: Drawn at a particular scale relative to the zoom-pan scene.
    """

    def __init__(self, scene):
        Widget.__init__(self, scene, all=True)
        self._view = None
        self._frame = None
        self.aspect = False

        self.interface_widget = Widget(scene)
        self.scene_widget = Widget(scene)
        self.add_widget(-1, self.interface_widget)
        self.add_widget(-1, self.scene_widget)
        self.last_position = None
        self._previous_zoom = None
        self._placement_event = None
        self._placement_event_type = None

    def hit(self):
        """
        If any event captures the events they take priority. But, if nothing is hit, then the events
        should be dealt with here. These are mostly zoom and pan events.
        """
        return HITCHAIN_DELEGATE_AND_HIT

    @property
    def pan_factor(self):
        pf = self.scene.context.pan_factor
        if self.scene.context.mouse_pan_invert:
            pf = -pf
        return pf

    @property
    def zoom_factor(self):
        zf = self.scene.context.zoom_factor
        if self.scene.context.mouse_zoom_invert:
            zf = -zf
        zf += 1.0
        return zf

    @property
    def zoom_forward(self):
        return self.zoom_factor

    @property
    def zoom_backwards(self):
        zf = self.zoom_factor
        if zf == 0:
            return 1.0
        return 1.0 / zf

    def event(self, window_pos=None, space_pos=None, event_type=None):
        """
        Process the zooming and panning of otherwise unhit-widget events.

        If nothing was otherwise hit by the event, we process the scene manipulation events
        """
        if event_type == "hover":
            return RESPONSE_CHAIN
        if self.aspect:
            return RESPONSE_CONSUME

        if event_type == "wheelup" and self.scene.context.mouse_wheel_pan:
            self.scene_widget.matrix.post_translate(0, -self.pan_factor)
        elif event_type == "wheeldown" and self.scene.context.mouse_wheel_pan:
            self.scene_widget.matrix.post_translate(0, self.pan_factor)
        elif event_type == "wheelup" or event_type == "wheelup_ctrl":
            self.scene_widget.matrix.post_scale(
                self.zoom_forward, self.zoom_forward, space_pos[0], space_pos[1]
            )
            self.scene.request_refresh()
            return RESPONSE_CONSUME
        # elif event_type == "zoom-in":
        #     self.scene_widget.matrix.post_scale(self.zoom_forward, self.zoom_forward, space_pos[0], space_pos[1])
        #     self.scene.request_refresh()
        #     return RESPONSE_CONSUME
        elif event_type == "rightdown+alt":
            self._previous_zoom = 1.0
            self._placement_event = space_pos
            self._placement_event_type = "zoom"
            return RESPONSE_CONSUME
        elif event_type == "rightdown+control":
            self._previous_zoom = 1.0
            self._placement_event = space_pos
            self._placement_event_type = "pan"
            return RESPONSE_CONSUME
        elif event_type == "rightup":
            self._previous_zoom = None
            self._placement_event = None
            self._placement_event_type = None
        elif event_type == "wheeldown" or event_type == "wheeldown_ctrl":
            self.scene_widget.matrix.post_scale(
                self.zoom_backwards, self.zoom_backwards, space_pos[0], space_pos[1]
            )
            self.scene.request_refresh()
            return RESPONSE_CONSUME
        # elif event_type == "zoom-out":
        #     self.scene_widget.matrix.post_scale(
        #         self.zoom_backwards, self.zoom_backwards, space_pos[0], space_pos[1]
        #     )
        #     self.scene.request_refresh()
        #     return RESPONSE_CONSUME
        elif event_type == "wheelleft":
            self.scene_widget.matrix.post_translate(self.pan_factor, 0)
            self.scene.request_refresh()
            return RESPONSE_CONSUME
        elif event_type == "wheelright":
            self.scene_widget.matrix.post_translate(-self.pan_factor, 0)
            self.scene.request_refresh()
            return RESPONSE_CONSUME
        elif event_type == "middledown":
            return RESPONSE_CONSUME
        elif event_type == "middleup":
            return RESPONSE_CONSUME
        elif event_type == "gesture-start":
            self._previous_zoom = 1.0
            return RESPONSE_CONSUME
        elif event_type == "gesture-end":
            self._previous_zoom = None
            return RESPONSE_CONSUME
        elif event_type == "lost":
            return RESPONSE_CONSUME
        elif str(event_type).startswith("zoom "):
            if self._previous_zoom is None:
                return RESPONSE_CONSUME
            try:
                zoom = float(event_type.split(" ")[1])
            except Exception:
                return RESPONSE_CONSUME

            zoom_change = zoom / self._previous_zoom
            self.scene_widget.matrix.post_scale(
                zoom_change, zoom_change, space_pos[0], space_pos[1]
            )
            self.scene_widget.matrix.post_translate(space_pos[4], space_pos[5])
            self._previous_zoom = zoom
            self.scene.request_refresh()

            return RESPONSE_CONSUME
        elif str(event_type).startswith("magnify "):
            magnify = float(event_type.split(" ")[1])
            self.scene_widget.matrix.post_scale(
                magnify, magnify, space_pos[0], space_pos[1]
            )
            self.scene_widget.matrix.post_translate(space_pos[4], space_pos[5])
            self.scene.context.signal("refresh_scene", 0)

            return RESPONSE_CONSUME

        # Movement
        if self._placement_event_type is None:
            self.scene_widget.matrix.post_translate(space_pos[4], space_pos[5])
            self.scene.request_refresh()
        elif self._placement_event_type == "zoom":
            from math import e

            p = (
                space_pos[0]
                - self._placement_event[0]
                + space_pos[1]
                - self._placement_event[1]
            )
            p /= 250.0
            if self._previous_zoom is not None:
                zoom_factor = e ** p
                zoom_change = zoom_factor / self._previous_zoom
                self._previous_zoom = zoom_factor
                self.scene_widget.matrix.post_scale(
                    zoom_change,
                    zoom_change,
                    self._placement_event[0],
                    self._placement_event[1],
                )
            self.scene.request_refresh()
        elif self._placement_event_type == "pan":
            pan_factor_x = -(space_pos[0] - self._placement_event[0]) / 10
            pan_factor_y = -(space_pos[1] - self._placement_event[1]) / 10
            self.scene_widget.matrix.post_translate(pan_factor_x, pan_factor_y)
            self.scene.request_refresh()
        return RESPONSE_CONSUME

    def set_view(self, x, y, w, h, preserve_aspect=None):
        self._view = Viewbox(
            "%d %d %d %d" % (x, y, w, h),
            preserve_aspect,
        )
        self.aspect_matrix()

    def set_frame(self, x, y, w, h):
        self._frame = Viewbox("%d %d %d %d" % (x, y, w, h))
        self.aspect_matrix()

    def set_aspect(self, aspect=True):
        self.aspect = aspect
        self.aspect_matrix()

    def aspect_matrix(self):
        """
        Specifically view the scene with the given Viewbox.
        """
        if self._frame and self._view and self.aspect:
            self.scene_widget.matrix = Matrix(self._view.transform(self._frame))

    def focus_position_scene(self, scene_point, scene_size):
        """
        Focus on the specific point within the scene.
        """
        window_width, window_height = self.scene.ClientSize
        scale_x = self.get_scale_x()
        scale_y = self.get_scale_y()
        self.scene_matrix_reset()
        self.scene_post_pan(-scene_point[0], -scene_point[1])
        self.scene_post_scale(scale_x, scale_y)
        self.scene_post_pan(window_width / 2.0, window_height / 2.0)

    def focus_viewport_scene(
        self, new_scene_viewport, scene_size, buffer=0.0, lock=True
    ):
        """
        Focus on the given viewport in the scene.

        :param new_scene_viewport: Viewport to have after this process within the scene.
        :param scene_size: Size of the scene in which this viewport is active.
        :param buffer: Amount of buffer around the edge of the new viewport.
        :param lock: lock the scalex, scaley.
        :return:
        """
        window_width, window_height = scene_size
        left = new_scene_viewport[0]
        top = new_scene_viewport[1]
        right = new_scene_viewport[2]
        bottom = new_scene_viewport[3]
        viewport_width = right - left
        viewport_height = bottom - top

        left -= viewport_width * buffer
        right += viewport_width * buffer
        top -= viewport_height * buffer
        bottom += viewport_height * buffer

        if right == left:
            scale_x = 100
        else:
            scale_x = window_width / float(right - left)
        if bottom == top:
            scale_y = 100
        else:
            scale_y = window_height / float(bottom - top)

        cx = (right + left) / 2
        cy = (top + bottom) / 2
        self.scene_widget.matrix.reset()
        self.scene_widget.matrix.post_translate(-cx, -cy)
        if lock:
            scale = min(scale_x, scale_y)
            if scale != 0:
                self.scene_widget.matrix.post_scale(scale)
        else:
            if scale_x != 0 and scale_y != 0:
                self.scene_widget.matrix.post_scale(scale_x, scale_y)
        self.scene_widget.matrix.post_translate(window_width / 2.0, window_height / 2.0)<|MERGE_RESOLUTION|>--- conflicted
+++ resolved
@@ -13,16 +13,15 @@
 from meerk40t.kernel import Job, Module
 from meerk40t.svgelements import Matrix, Point, Viewbox
 
-<<<<<<< HEAD
+#TODO: Check need.
 try:
     from math import tau
 except ImportError:
     from math import pi
 
     tau = 2 * pi
-=======
+
 MILS_IN_MM = 39.3701
->>>>>>> f6a51a16
 
 HITCHAIN_HIT = 0
 HITCHAIN_DELEGATE = 1
