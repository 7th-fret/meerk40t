--- conflicted
+++ resolved
@@ -389,11 +389,8 @@
         kwds["style"] = kwds.get("style", 0) | wx.TAB_TRAVERSAL
         wx.Panel.__init__(self, *args, **kwds)
         self.context = context
-<<<<<<< HEAD
         self.context.setting(bool, "confined", True)
-=======
         self.SetHelpText("drag")
->>>>>>> 4795dbd5
         self.icon_size = None
         self.resolution = 5
         self.button_align_corner_top_left = wx.BitmapButton(self, wx.ID_ANY)
