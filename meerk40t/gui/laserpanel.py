--- conflicted
+++ resolved
@@ -394,10 +394,6 @@
             half = self.slider_size / 2
             sliderval = int(value * half)
             sliderval = max(1, min(self.slider_size, sliderval))
-<<<<<<< HEAD
-            self.slider_power.SetValue(sliderval)
-            self.on_slider_speed(None)
-=======
             self.slider_power.SetMin(1)
             self.slider_power.SetMax(self.slider_size)
             self.slider_power.SetValue(sliderval)
@@ -415,7 +411,6 @@
             self.slider_power.SetValue(sliderval)
             self.power_mode = "maximum"
             self.on_slider_power(None)
->>>>>>> cfa733d9
         flag_speed = False
         if (
             hasattr(self.context.device.driver, "has_adjustable_speed")
