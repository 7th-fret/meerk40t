import wx
from wx import aui

from ..kernel import signal_listener
from ..svgelements import Color
from .icons import (
    icon_meerk40t,
    icons8_lock_50,
    icons8_direction_20,
    icons8_file_20,
    icons8_group_objects_20,
    icons8_input_20,
    icons8_laser_beam_20,
    icons8_scatter_plot_20,
    icons8_smartphone_ram_50,
    icons8_system_task_20,
    icons8_timer_20,
    icons8_vector_20,
    icons8_vga_20,
)
from .laserrender import DRAW_MODE_ICONS, LaserRender, swizzlecolor
from .mwindow import MWindow
from .wxutils import create_menu, get_key_name

_ = wx.GetTranslation


def register_panel_tree(window, context):
    wxtree = TreePanel(window, wx.ID_ANY, context=context)
    minwd = 75
    pane = (
        aui.AuiPaneInfo()
        .Name("tree")
        .Left()
        .MinSize(minwd, -1)
        .LeftDockable()
        .RightDockable()
        .BottomDockable(False)
        .Caption(_("Tree"))
        .CaptionVisible(not context.pane_lock)
        .TopDockable(False)
    )
    pane.dock_proportion = minwd
    pane.control = wxtree
    window.on_pane_add(pane)
    context.register("pane/tree", pane)


class TreePanel(wx.Panel):
    def __init__(self, *args, context=None, **kwds):
        kwds["style"] = kwds.get("style", 0) | wx.TAB_TRAVERSAL
        wx.Panel.__init__(self, *args, **kwds)
        self.context = context
        # Define Tree
        self.wxtree = wx.TreeCtrl(
            self, wx.ID_ANY, style=wx.TR_MULTIPLE | wx.TR_HAS_BUTTONS | wx.TR_HIDE_ROOT
        )
        main_sizer = wx.BoxSizer(wx.VERTICAL)
        main_sizer.Add(self.wxtree, 1, wx.EXPAND, 0)
        self.SetSizer(main_sizer)
        self.__set_tree()
        self.wxtree.Bind(wx.EVT_KEY_UP, self.on_key_up)
        self.wxtree.Bind(wx.EVT_KEY_DOWN, self.on_key_down)

        self.context.signal("rebuild_tree")

    def __set_tree(self):
        self.shadow_tree = ShadowTree(
            self.context.elements, self.GetParent(), self.wxtree
        )

        self.Bind(
            wx.EVT_TREE_BEGIN_DRAG, self.shadow_tree.on_drag_begin_handler, self.wxtree
        )
        self.Bind(
            wx.EVT_TREE_END_DRAG, self.shadow_tree.on_drag_end_handler, self.wxtree
        )
        self.Bind(
            wx.EVT_TREE_ITEM_ACTIVATED, self.shadow_tree.on_item_activated, self.wxtree
        )
        self.Bind(
            wx.EVT_TREE_SEL_CHANGED,
            self.shadow_tree.on_item_selection_changed,
            self.wxtree,
        )
        self.Bind(
            wx.EVT_TREE_ITEM_RIGHT_CLICK,
            self.shadow_tree.on_item_right_click,
            self.wxtree,
        )

    def on_key_down(self, event):
        keyvalue = get_key_name(event)
        if self.context.bind.trigger(keyvalue):
            event.Skip()
        else:
            # Make sure the treectl can work on standard keys...
            event.Skip()

    def on_key_up(self, event):
        keyvalue = get_key_name(event)
        if self.context.bind.untrigger(keyvalue):
            event.Skip()
        else:
            # Make sure the treectl can work on standard keys...
            event.Skip()

    def pane_show(self):
        pass

    def pane_hide(self):
        pass

    @signal_listener("select_emphasized_tree")
    def on_shadow_select_emphasized_tree(self, origin, *args):
        self.shadow_tree.select_in_tree_by_emphasis(origin, *args)

    @signal_listener("activate_selected_nodes")
    def on_shadow_select_activate_tree(self, origin, *args):
        self.shadow_tree.activate_selected_node(origin, *args)

    @signal_listener("element_property_update")
    def on_element_update(self, origin, *args):
        """
        Called by 'element_property_update' when the properties of an element are changed.

        @param origin: the path of the originating signal
        @param args:
        @return:
        """
        if self.shadow_tree is not None:
            self.shadow_tree.on_element_update(*args)

    @signal_listener("element_property_reload")
    def on_force_element_update(self, origin, *args):
        """
        Called by 'element_property_reload' when the properties of an element are changed.

        @param origin: the path of the originating signal
        @param args:
        @return:
        """
        if self.shadow_tree is not None:
            self.shadow_tree.on_force_element_update(*args)

    @signal_listener("rebuild_tree")
    def on_rebuild_tree_signal(self, origin, target=None, *args):
        """
        Called by 'rebuild_tree' signal. To rebuild the tree directly

        @param origin: the path of the originating signal
        @param args:
        @return:
        """
        # if target is not None:
        #     if target == "elements":
        #         startnode = self.shadow_tree.elements.get(type="branch elems").item
        #     elif target == "operations":
        #         startnode = self.shadow_tree.elements.get(type="branch ops").item
        #     elif target == "regmarks":
        #         startnode = self.shadow_tree.elements.get(type="branch reg").item
        #     print ("Current content of branch %s" % target)
        #     idx = 0
        #     child, cookie = self.shadow_tree.wxtree.GetFirstChild(startnode)
        #     while child.IsOk():
        #         # child_node = self.wxtree.GetItemData(child)
        #         lbl = self.shadow_tree.wxtree.GetItemText(child)
        #         print ("Node #%d - content: %s" % (idx, lbl))
        #         child, cookie = self.shadow_tree.wxtree.GetNextChild(startnode, cookie)
        #         idx += 1
        #     self.shadow_tree.wxtree.Expand(startnode)
        # else:
        #     self.shadow_tree.rebuild_tree()
        self.shadow_tree.rebuild_tree()

    @signal_listener("refresh_tree")
    def on_refresh_tree_signal(self, origin, nodes=None, *args):
        """
        Called by 'refresh_tree' signal. To refresh tree directly

        @param origin: the path of the originating signal
        @param nodes: which nodes were added.
        @param args:
        @return:
        """
        self.shadow_tree.refresh_tree(source="signal_{org}".format(org=origin))
        if nodes is not None:
            if isinstance(nodes, (tuple, list)):
                # All Standard nodes first
                for node in nodes:
                    if node is None or node.item is None:
                        pass
                    else:
                        if node.type.startswith("elem "):
                            self.shadow_tree.set_icon(node, force=True)
                # Then all others
                for node in nodes:
                    if node is None or node.item is None:
                        pass
                    else:
                        if not node.type.startswith("elem "):
                            self.shadow_tree.set_icon(node, force=True)
                # Show the first node, but if that's the root node then ignore stuff
                if len(nodes)>0:
                    node = nodes[0]
                else:
                    node = None
            else:
                node = nodes
                self.shadow_tree.set_icon(node, force=True)
            rootitem = self.shadow_tree.wxtree.GetRootItem()
            if not node is None and not node.item is None and node.item != rootitem :
                self.shadow_tree.wxtree.EnsureVisible(node.item)

    @signal_listener("freeze_tree")
    def on_freeze_tree_signal(self, origin, status=None, *args):
        """
        Called by 'rebuild_tree' signal. Halts any updates like set_decorations and others

        @param origin: the path of the originating signal
        @param: status: true, false (evident what they do), None: to toggle
        @param args:
        @return:
        """
        self.shadow_tree.freeze_tree(status)


class ElementsTree(MWindow):
    def __init__(self, *args, **kwds):
        super().__init__(423, 131, *args, **kwds)

        self.panel = TreePanel(self, wx.ID_ANY, context=self.context)
        self.add_module_delegate(self.panel)
        _icon = wx.NullIcon
        _icon.CopyFromBitmap(icons8_smartphone_ram_50.GetBitmap())
        self.SetIcon(_icon)
        self.SetTitle(_("Tree"))

    def window_open(self):
        try:
            self.panel.pane_show()
        except AttributeError:
            pass

    def window_close(self):
        try:
            self.panel.pane_hide()
        except AttributeError:
            pass


class ShadowTree:
    """
    The shadowTree creates a 'wx.Tree' structure from the 'elements.tree' structure. It listens to updates to the
    elements tree and updates the GUI version accordingly. This tree does not permit alterations to it, rather it sends
    any requested alterations to the 'elements.tree' or the 'elements.elements' or 'elements.operations' and when those
    are reflected in the tree, the shadow tree is updated accordingly.
    """

    def __init__(self, service, gui, wxtree):
        self.elements = service
        self.gui = gui
        self.wxtree = wxtree
        self.renderer = LaserRender(service.root)
        self.dragging_nodes = None
        self.tree_images = None
        self.name = "Project"
        self._freeze = False

        self.do_not_select = False
        self.was_already_expanded = []
        service.add_service_delegate(self)
        self.setup_state_images()

    def service_attach(self, *args):
        self.elements.listen_tree(self)

    def service_detach(self, *args):
        self.elements.unlisten_tree(self)

    def setup_state_images(self):
        self.state_images = wx.ImageList()
        self.state_images.Create(width=20, height=20)
        image_id = self.state_images.Add(bitmap=icons8_lock_50.GetBitmap(resize=(20,20)))
        self.wxtree.SetStateImageList(self.state_images)

    def node_created(self, node, **kwargs):
        """
        Notified that this node has been created.
        @param node: Node that was created.
        @param kwargs:
        @return:
        """
        pass

    def node_destroyed(self, node, **kwargs):
        """
        Notified that this node has been destroyed.
        @param node: Node that was destroyed.
        @param kwargs:
        @return:
        """
        pass

    def node_detached(self, node, **kwargs):
        """
        Notified that this node has been detached from the tree.
        @param node: Node that was detached.
        @param kwargs:
        @return:
        """
        self.unregister_children(node)
        self.node_unregister(node, **kwargs)

    def node_attached(self, node, **kwargs):
        """
        Notified that this node has been attached to the tree.
        @param node: Node that was attached.
        @param kwargs:
        @return:
        """
        self.node_register(node, **kwargs)
        self.register_children(node)

    def node_changed(self, node):
        """
        Notified that this node has been changed.
        @param node: Node that was changed.
        @return:
        """
        item = node.item
        if not item.IsOk():
            raise ValueError("Bad Item")
        self.update_decorations(node, force=True)

    def selected(self, node):
        """
        Notified that this node was selected.

        Directly selected within the tree, specifically selected within the treectrl
        @param node:
        @return:
        """
        item = node.item
        if not item.IsOk():
            raise ValueError("Bad Item")
        # self.update_decorations(node)
        self.set_enhancements(node)
        self.elements.signal("selected", node)

    def emphasized(self, node):
        """
        Notified that this node was emphasized.

        Item is selected by being emphasized this is treated like a soft selection throughout
        @param node:
        @return:
        """
        item = node.item
        if not item.IsOk():
            raise ValueError("Bad Item")
        # self.update_decorations(node)
        self.set_enhancements(node)
        self.elements.signal("emphasized", node)

    def targeted(self, node):
        """
        Notified that this node was targeted.

        If any element is emphasized, all operations containing that element are targeted.
        @param node:
        @return:
        """
        item = node.item
        if not item.IsOk():
            raise ValueError("Bad Item")
        self.update_decorations(node)
        self.set_enhancements(node)
        self.elements.signal("targeted", node)

    def highlighted(self, node):
        """
        Notified that this node was highlighted.

        If any operation is selected, all sub-operations are highlighted.
        If any element is emphasized, all copies are highlighted.
        @param node:
        @return:
        """
        item = node.item
        if not item.IsOk():
            raise ValueError("Bad Item")
        # self.update_decorations(node)
        self.set_enhancements(node)
        self.elements.signal("highlighted", node)

    def modified(self, node):
        """
        Notified that this node was modified.
        This node position values were changed, but nothing about the core data was altered.
        @param node:
        @return:
        """
        item = node.item
        if not item.IsOk():
            raise ValueError("Bad Item")
        self.update_decorations(node, force=True)
        try:
            c = node.color
            self.set_color(node, c)
        except AttributeError:
            pass
        self.elements.signal("modified", node)

    def altered(self, node):
        """
        Notified that this node was altered.
        This node was changed in fundamental ways and nothing about this node remains trusted.
        @param node:
        @return:
        """
        item = node.item
        if not item.IsOk():
            raise ValueError("Bad Item")
        self.update_decorations(node, force=True)
        try:
            c = node.color
            self.set_color(node, c)
        except AttributeError:
            pass
        self.elements.signal("altered", node)

    def expand(self, node):
        """
        Notified that this node was expanded.

        @param node:
        @return:
        """
        item = node.item
        if not item.IsOk():
            raise ValueError("Bad Item")
        self.wxtree.ExpandAllChildren(item)
        self.set_expanded(item, 1)

    def collapse(self, node):
        """
        Notified that this node was collapsed.

        @param node:
        @return:
        """
        item = node.item
        if not item.IsOk():
            raise ValueError("Bad Item")
        self.wxtree.CollapseAllChildren(item)
        if (
            item is self.wxtree.GetRootItem()
            or self.wxtree.GetItemParent(item) is self.wxtree.GetRootItem()
        ):
            self.wxtree.Expand(self.elements.get(type="branch ops").item)
            self.wxtree.Expand(self.elements.get(type="branch elems").item)
            self.wxtree.Expand(self.elements.get(type="branch reg").item)

    def reorder(self, node):
        """
        Notified that this node was reordered.

        Tree is rebuilt.

        @param node:
        @return:
        """
        self.rebuild_tree()

    def update(self, node):
        """
        Notified that this node has been updated.
        @param node:
        @return:
        """
        item = node.item
        if not item.IsOk():
            raise ValueError("Bad Item")
        self.set_icon(node, force=False)
        self.on_force_element_update(node)

    def focus(self, node):
        """
        Notified that this node has been focused.

        It must be seen in the tree.
        @param node:
        @return:
        """
        item = node.item
        if not item.IsOk():
            raise ValueError("Bad Item")
        self.wxtree.EnsureVisible(item)
        for s in self.wxtree.GetSelections():
            self.wxtree.SelectItem(s, False)
        self.wxtree.SelectItem(item)
        self.wxtree.ScrollTo(item)

    def on_force_element_update(self, *args):
        """
        Called by signal "element_property_reload"
        @param args:
        @return:
        """
        element = args[0]
        if isinstance(element, (tuple, list)):
            for node in element:
                if hasattr(node, "node"):
                    self.update_decorations(node.node, force=True)
                else:
                    self.update_decorations(node, force=True)
        else:
            self.update_decorations(element, force=True)

    def on_element_update(self, *args):
        """
        Called by signal "element_property_update"
        @param args:
        @return:
        """
        element = args[0]
        if isinstance(element, (tuple, list)):
            for node in element:
                if hasattr(node, "node"):
                    self.update_decorations(node.node, force=True)
                else:
                    self.update_decorations(node, force=True)
        else:
            self.update_decorations(element, force=True)

    def refresh_tree(self, node=None, level=0, source=""):
        """Any tree elements currently displaying wrong data as per elements should be updated to display
        the proper values and contexts and icons."""
        if node is None:
            # print ("refresh tree called: %s" % source)
            elemtree = self.elements._tree
            node = elemtree.item
            level = 0
        if node is None:
            return
        tree = self.wxtree

        child, cookie = tree.GetFirstChild(node)
        while child.IsOk():
            child_node = self.wxtree.GetItemData(child)
            if child_node.type in ("group", "file"):
                self.update_decorations(child_node, force=True)
            self.refresh_tree(child, level + 1)
            # An empty node needs to be expanded at least once is it has children...
            # ct = self.wxtree.GetChildrenCount(child, recursively=False)
            # if ct > 0:
            #     former_state = self.was_expanded(child, level)
            #     if not former_state:
            #         self.wxtree.Expand(child)
            #         self.set_expanded(child, level)
            child, cookie = tree.GetNextChild(node, cookie)
        if level == 0:
            self.update_op_labels()
        self.wxtree.Expand(self.elements.get(type="branch ops").item)
        self.wxtree.Expand(self.elements.get(type="branch elems").item)
        self.wxtree.Expand(self.elements.get(type="branch reg").item)

    def freeze_tree(self, status=None):
        if status is None:
            status = not self._freeze
        self._freeze = status
        self.wxtree.Enable(not self._freeze)

    def was_expanded(self, node, level):
        txt = self.wxtree.GetItemText(node)
        chk = "%d-%s" % (level, txt)
        result = False
        for elem in self.was_already_expanded:
            if chk == elem:
                result = True
                break
        return result

    def set_expanded(self, node, level):
        txt = self.wxtree.GetItemText(node)
        chk = "%d-%s" % (level, txt)
        result = self.was_expanded(node, level)
        if not result:
            self.was_already_expanded.append(chk)

    def parse_tree(self, startnode, level):
        if startnode is None:
            return
        cookie = 0
        try:
            pnode, cookie = self.wxtree.GetFirstChild(startnode)
        except:
            return
        while pnode.IsOk():
            txt = self.wxtree.GetItemText(pnode)
            state = self.wxtree.IsExpanded(pnode)
            if state:
                self.was_already_expanded.append("%d-%s" % (level, txt))
            self.parse_tree(pnode, level + 1)
            pnode, cookie = self.wxtree.GetNextChild(startnode, cookie)

    def restore_tree(self, startnode, level):
        if startnode is None:
            return
        cookie = 0
        try:
            pnode, cookie = self.wxtree.GetFirstChild(startnode)
        except:
            return
        while pnode.IsOk():
            txt = self.wxtree.GetItemText(pnode)
            chk = "%d-%s" % (level, txt)
            for elem in self.was_already_expanded:
                if chk == elem:
                    self.wxtree.ExpandAllChildren(pnode)
                    break
            self.parse_tree(pnode, level + 1)
            pnode, cookie = self.wxtree.GetNextChild(startnode, cookie)

    def reset_expanded(self):
        self.was_already_expanded = []

    def rebuild_tree(self):
        """
        Tree requires being deleted and completely rebuilt.

        @return:
        """

        # let's try to remember which branches were expanded:
        self.reset_expanded()

        self.parse_tree(self.wxtree.GetRootItem(), 0)
        # Rebuild tree destroys the emphasis, so let's store it...
        emphasized_list = list(self.elements.elems(emphasized=True))
        elemtree = self.elements._tree
        self.dragging_nodes = None
        self.wxtree.DeleteAllItems()
        if self.tree_images is not None:
            self.tree_images.Destroy()

        self.tree_images = wx.ImageList()
        self.tree_images.Create(width=20, height=20)

        self.wxtree.SetImageList(self.tree_images)
        elemtree.item = self.wxtree.AddRoot(self.name)

        self.wxtree.SetItemData(elemtree.item, elemtree)

        self.set_icon(elemtree, icon_meerk40t.GetBitmap(False, resize=(20, 20)))
        self.register_children(elemtree)

        node_operations = elemtree.get(type="branch ops")
        self.set_icon(node_operations, icons8_laser_beam_20.GetBitmap())

        for n in node_operations.children:
            self.set_icon(n, force=True)

        node_elements = elemtree.get(type="branch elems")
        self.set_icon(node_elements, icons8_vector_20.GetBitmap())

        node_registration = elemtree.get(type="branch reg")
        self.set_icon(node_registration, icons8_vector_20.GetBitmap())
        self.update_op_labels()
        # Expand Ops, Element, and Regmarks nodes only
        self.wxtree.CollapseAll()
        self.wxtree.Expand(node_operations.item)
        self.wxtree.Expand(node_elements.item)
        self.wxtree.Expand(node_registration.item)
        # Restore emphasis
        for e in emphasized_list:
            e.emphasized = True
        self.restore_tree(self.wxtree.GetRootItem(), 0)

    def register_children(self, node):
        """
        All children of this node are registered.

        @param node:
        @return:
        """
        for child in node.children:
            self.node_register(child)
            self.register_children(child)
        if node.type in ("group", "file"):
            self.update_decorations(node, force=True)

    def unregister_children(self, node):
        """
        All children of this node are unregistered.

        @param node:
        @return:
        """
        for child in node.children:
            self.unregister_children(child)
            self.node_unregister(child)

    def node_unregister(self, node, **kwargs):
        """
        Node object is unregistered and item is deleted.

        @param node:
        @param kwargs:
        @return:
        """
        item = node.item
        if item is None:
            raise ValueError("Item was None for node " + repr(node))
        if not item.IsOk():
            raise ValueError("Bad Item")
        node.unregister_object()
        self.wxtree.Delete(node.item)
        for i in self.wxtree.GetSelections():
            self.wxtree.SelectItem(i, False)

    def node_register(self, node, pos=None, **kwargs):
        """
        Node.item is added/inserted. Label is updated and values are set. Icon is set.

        @param node:
        @param pos:
        @param kwargs:
        @return:
        """
        parent = node.parent
        parent_item = parent.item
        tree = self.wxtree
        if pos is None:
            node.item = tree.AppendItem(parent_item, self.name)
        else:
            node.item = tree.InsertItem(parent_item, pos, self.name)
        tree.SetItemData(node.item, node)
        self.update_decorations(node)
        try:
            stroke = node.stroke
            color = wx.Colour(swizzlecolor(Color(stroke).argb))
            tree.SetItemTextColour(node.item, color)
        except AttributeError:
            pass
        except KeyError:
            pass
        except TypeError:
            pass

    def set_enhancements(self, node):
        """
        Node in the tree is drawn special based on nodes current setting.
        @param node:
        @return:
        """
        tree = self.wxtree
        node_item = node.item
        if node_item is None:
            return
        if self._freeze:
            return
        tree.SetItemBackgroundColour(node_item, None)
        try:
            if node.highlighted:
                tree.SetItemBackgroundColour(node_item, wx.LIGHT_GREY)
            elif node.emphasized:
                tree.SetItemBackgroundColour(node_item, wx.Colour(0x80A0A0))
            elif node.targeted:
                tree.SetItemBackgroundColour(node_item, wx.Colour(0xA080A0))
        except AttributeError:
            pass

    def set_color(self, node, color=None):
        """
        Node color is set.

        @param node: Not to be colored
        @param color: Color to be set.
        @return:
        """
        item = node.item
        if item is None:
            return
        if self._freeze:
            return
        tree = self.wxtree
        if color is None:
            tree.SetItemTextColour(item, None)
        else:
            tree.SetItemTextColour(item, wx.Colour(swizzlecolor(color)))

    def set_icon(self, node, icon=None, force=False):
        """
        Node icon to be created and applied

        @param node: Node to have the icon set.
        @param icon: overriding icon to be forcably set, rather than a default.
        @return: item_id if newly created / update
        """
        root = self
        drawmode = self.elements.root.draw_mode
        if drawmode & DRAW_MODE_ICONS != 0:
            return
        if self._freeze:
            return
        try:
            item = node.item
        except AttributeError:
            return  # Node.item can be none if launched from ExecuteJob where the nodes are not part of the tree.
        if node.item is None:
            return
        tree = root.wxtree
        if icon is None:
            if force is None:
                force = False
            image_id = tree.GetItemImage(item)
            if image_id >= self.tree_images.ImageCount:
                image_id = -1
            if image_id >= 0 and not force:
                # Don't do it twice
                return image_id

            if node.type == "elem image":
                image = self.renderer.make_thumbnail(node.image, width=20, height=20)
                if image_id < 0:
                    image_id = self.tree_images.Add(bitmap=image)
                else:
                    self.tree_images.Replace(index=image_id, bitmap=image)
                tree.SetItemImage(item, image=image_id)
            elif node.type == "elem point":
                if node.stroke is not None and node.stroke.rgb is not None:
                    c = node.stroke
                else:
                    c = Color("black")
                image_id = self.set_icon(node, icons8_scatter_plot_20.GetBitmap(color=c))
                return image_id
            elif node.type == "reference":
                if hasattr(node, "node"):
                    image_id = tree.GetItemImage(node.node.item)
                    if image_id >= self.tree_images.ImageCount or not node.node.type.startswith("elem "):
                        image_id = -1
                        # Reset Image Node in List
                    if image_id < 0:
                        image_id = self.set_icon(node.node)
                    tree.SetItemImage(item, image=image_id)
            elif node.type.startswith("elem "):
                image = self.renderer.make_raster(
                    node, node.bounds, width=20, height=20, bitmap=True, keep_ratio=True
                )
                if image is not None:
                    if image_id < 0:
                        image_id = self.tree_images.Add(bitmap=image)
                    else:
                        self.tree_images.Replace(index=image_id, bitmap=image)
                    tree.SetItemImage(item, image=image_id)
            elif node.type in ("op raster", "op image"):
                try:
                    c = node.color
                    self.set_color(node, c)
                except AttributeError:
                    c = None
                image_id = self.set_icon(node, icons8_direction_20.GetBitmap(color=c))
            elif node.type in ("op engrave", "op cut", "op hatch"):
                try:
                    c = node.color
                    self.set_color(node, c)
                except AttributeError:
                    c = None
                image_id = self.set_icon(node, icons8_laser_beam_20.GetBitmap(color=c))
            elif node.type == "op dots":
                try:
                    c = node.color
                    self.set_color(node, c)
                except AttributeError:
                    c = None
                image_id = self.set_icon(node, icons8_scatter_plot_20.GetBitmap(color=c))
            elif node.type == "util console":
                try:
                    c = node.color
                    self.set_color(node, c)
                except AttributeError:
                    c = None
                image_id = self.set_icon(node, icons8_system_task_20.GetBitmap(color=c))
            elif node.type == "util wait":
                image_id = self.set_icon(node, icons8_timer_20.GetBitmap())
            elif node.type == "util output":
                image_id = self.set_icon(node, icons8_vga_20.GetBitmap())
            elif node.type == "util input":
                image_id = self.set_icon(node, icons8_input_20.GetBitmap())
            elif node.type == "file":
                image_id = self.set_icon(node, icons8_file_20.GetBitmap())
            elif node.type == "group":
                image_id = self.set_icon(node, icons8_group_objects_20.GetBitmap())
        else:
            image_id = tree.GetItemImage(item)
            if image_id >= self.tree_images.ImageCount:
                image_id = -1
                # Reset Image Node in List
            if image_id < 0:
                image_id = self.tree_images.Add(bitmap=icon)
            else:
                self.tree_images.Replace(index=image_id, bitmap=icon)

            tree.SetItemImage(item, image=image_id)
        return image_id

    def update_op_labels(self):
        invalid_nodes = []
        startnode = self.elements.get(type="branch ops").item
        child, cookie = self.wxtree.GetFirstChild(startnode)
        while child.IsOk():
            node = self.wxtree.GetItemData(child)  # Make sure the map is updated...
            if node is None:
                invalid_nodes.append(child)
            else:
                if node.type == "op" and len(node.children)==0: # Invalid data
                    invalid_nodes.append(child)
                else:
<<<<<<< HEAD
                    formatter = self.elements.lookup(f"format/{node.type}")
                    if node.type.startswith("op "):
                        maxspeed_minpower = self.elements.lookup(f"dangerlevel/{node.type}")
                        if not maxspeed_minpower is None:
                            try:
                                maxspeed = maxspeed_minpower[0]
                            except AttributeError:
                                maxspeed = None
                            try:
                                minpower = maxspeed_minpower[1]
                            except AttributeError:
                                minpower = None
                        node.is_dangerous(maxspeed, minpower)
                    label = node.create_label(formatter)
=======
                    node.formatter = self.elements.lookup(f"format/{node.type}")
                    label = str(node)
>>>>>>> 33e8f376
                    self.wxtree.SetItemText(child, label)
            child, cookie = self.wxtree.GetNextChild(startnode, cookie)
        # Get rid of invalid nodes...
        for child in invalid_nodes:
            node = self.wxtree.GetItemData(child)
            if not node is None:
                node.unregister_object()
            self.wxtree.Delete(child)

    def update_decorations(self, node, force=False):
        """
        Updates the decorations for a particular node/tree item

        @param node:
        @return:
        """
        if force is None:
            force = False
        if node.item is None:
            # This node is not registered the tree has desynced.
            self.rebuild_tree()
            return

        self.set_icon(node, force=force)
<<<<<<< HEAD
        if hasattr(node, "node") and node.node is not None:
            formatter = self.elements.lookup(f"format/{node.node.type}")
            if node.node.type.startswith("op "):
                maxspeed_minpower = self.elements.lookup(f"dangerlevel/{node.node.type}")
                if not maxspeed_minpower is None:
                    try:
                        maxspeed = maxspeed_minpower[0]
                    except AttributeError:
                        maxspeed = None
                    try:
                        minpower = maxspeed_minpower[1]
                    except AttributeError:
                        minpower = None
                node.node.is_dangerous(maxspeed, minpower)
            label = "*" + node.node.create_label(formatter)
        else:
            formatter = self.elements.lookup(f"format/{node.type}")
            if node.type.startswith("op "):
                maxspeed_minpower = self.elements.lookup(f"dangerlevel/{node.type}")
                if not maxspeed_minpower is None:
                    try:
                        maxspeed = maxspeed_minpower[0]
                    except AttributeError:
                        maxspeed = None
                    try:
                        minpower = maxspeed_minpower[1]
                    except AttributeError:
                        minpower = None
                node.is_dangerous(maxspeed, minpower)
            label = node.create_label(formatter)
        # Look for special attributes and add those
        # Default? -- no longer needed
        # if node.type.startswith("op ") and hasattr(node, "default") and node.default:
        #     label = "✓" + label
        # Probably not working?
        danger = False

=======
        node.formatter = self.elements.lookup(f"format/{node.type}")
        label = str(node)
>>>>>>> 33e8f376
        self.wxtree.SetItemText(node.item, label)
        try:
            stroke = node.stroke
            wxcolor = Color(stroke).bgr
            if wxcolor is not None:
                color = wx.Colour(wxcolor)
                self.wxtree.SetItemTextColour(node.item, color)
        except AttributeError:
            pass
        try:
            color = node.color
            wxcolor = Color(color).bgr
            if wxcolor is not None:
                c = wx.Colour(wxcolor)
                self.wxtree.SetItemTextColour(node.item, c)
        except AttributeError:
            pass
        # Has the node a lock attribute?
        if hasattr(node, "lock"):
            lockit = node.lock
        else:
            lockit = False
        if lockit:
            self.wxtree.SetItemState(node.item, 0)
        else:
            self.wxtree.SetItemState(node.item, wx.TREE_ITEMSTATE_NONE)

    def on_drag_begin_handler(self, event):
        """
        Drag handler begin for the tree.

        @param event:
        @return:
        """
        self.dragging_nodes = None

        pt = event.GetPoint()
        drag_item, _ = self.wxtree.HitTest(pt)

        if drag_item is None or drag_item.ID is None or not drag_item.IsOk():
            event.Skip()
            return

        self.dragging_nodes = [
            self.wxtree.GetItemData(item) for item in self.wxtree.GetSelections()
        ]
        if not len(self.dragging_nodes):
            event.Skip()
            return

        t = self.dragging_nodes[0].type
        for n in self.dragging_nodes:
            if t != n.type:
                event.Skip()
                return
            if not n.is_movable():
                event.Skip()
                return
        event.Allow()

    def on_drag_end_handler(self, event):
        """
        Drag end handler for the tree

        @param event:
        @return:
        """
        if self.dragging_nodes is None:
            event.Skip()
            return

        drop_item = event.GetItem()
        if drop_item is None or drop_item.ID is None:
            event.Skip()
            return
        drop_node = self.wxtree.GetItemData(drop_item)
        if drop_node is None:
            event.Skip()
            return
        skip = True
        for drag_node in self.dragging_nodes:
            if drop_node is drag_node:
                continue
            if drop_node.drop(drag_node):
                skip = False
        if skip:
            event.Skip()
        else:
            event.Allow()
            # Make sure that the drop node is visible
            self.wxtree.Expand(drop_item)
            self.wxtree.EnsureVisible(drop_item)
            self.refresh_tree(source="drag end")
            # self.rebuild_tree()
        self.dragging_nodes = None

    def on_item_right_click(self, event):
        """
        Right click of element in tree.

        @param event:
        @return:
        """
        item = event.GetItem()
        if item is None:
            return
        node = self.wxtree.GetItemData(item)

        create_menu(self.gui, node, self.elements)

    def on_item_activated(self, event):
        """
        Tree item is double-clicked. Launches PropertyWindow associated with that object.

        @param event:
        @return:
        """
        item = event.GetItem()
        node = self.wxtree.GetItemData(item)
        activate = self.elements.lookup("function/open_property_window_for_node")
        if activate is not None:
            activate(node)

    def activate_selected_node(self, *args):
        """
        Call activated on the first emphasized node.

        @param args:
        @return:
        """
        first_element = self.elements.first_element(emphasized=True)
        if hasattr(first_element, "node"):
            # Reference
            first_element = first_element.node
        activate = self.elements.lookup("function/open_property_window_for_node")
        if activate is not None:
            activate(first_element)

    def on_item_selection_changed(self, event):
        """
        Tree menu item is changed. Modify the selection.

        @param event:
        @return:
        """
        if self.do_not_select:
            # Do not select is part of a linux correction where moving nodes around in a drag and drop fashion could
            # cause them to appear to drop invalid nodes.
            return

        # Just out of curiosity, is there no image set? Then just do it again.
        item = event.GetItem()
        if item:
            image_id = self.wxtree.GetItemImage(item)
            if image_id >= self.tree_images.ImageCount:
                image_id = -1
            if image_id<0:
                node = self.wxtree.GetItemData(item)
                if not node is None:
                    self.set_icon(node, force=True)

        selected = [
            self.wxtree.GetItemData(item) for item in self.wxtree.GetSelections()
        ]
        self.elements.set_selected(selected)

        emphasized = list(selected)
        for i in range(len(emphasized)):
            node = emphasized[i]
            if node.type == "reference":
                emphasized[i] = node.node
            elif node.type.startswith("op"):
                for n in node.flat(types=("reference",), cascade=False):
                    try:
                        emphasized.append(n.node)
                    except Exception:
                        pass
        self.elements.set_emphasis(emphasized)
        # self.refresh_tree(source="on_item_selection")
        event.Allow()

    def select_in_tree_by_emphasis(self, origin, *args):
        """
        Selected the actual `wx.tree` control those items which are currently emphasized.

        @return:
        """
        self.do_not_select = True
        self.wxtree.UnselectAll()

        for e in self.elements.elems_nodes(emphasized=True):
            self.wxtree.SelectItem(e.item, True)
        self.do_not_select = False<|MERGE_RESOLUTION|>--- conflicted
+++ resolved
@@ -918,7 +918,6 @@
                 if node.type == "op" and len(node.children)==0: # Invalid data
                     invalid_nodes.append(child)
                 else:
-<<<<<<< HEAD
                     formatter = self.elements.lookup(f"format/{node.type}")
                     if node.type.startswith("op "):
                         maxspeed_minpower = self.elements.lookup(f"dangerlevel/{node.type}")
@@ -933,10 +932,6 @@
                                 minpower = None
                         node.is_dangerous(maxspeed, minpower)
                     label = node.create_label(formatter)
-=======
-                    node.formatter = self.elements.lookup(f"format/{node.type}")
-                    label = str(node)
->>>>>>> 33e8f376
                     self.wxtree.SetItemText(child, label)
             child, cookie = self.wxtree.GetNextChild(startnode, cookie)
         # Get rid of invalid nodes...
@@ -961,7 +956,7 @@
             return
 
         self.set_icon(node, force=force)
-<<<<<<< HEAD
+
         if hasattr(node, "node") and node.node is not None:
             formatter = self.elements.lookup(f"format/{node.node.type}")
             if node.node.type.startswith("op "):
@@ -992,17 +987,7 @@
                         minpower = None
                 node.is_dangerous(maxspeed, minpower)
             label = node.create_label(formatter)
-        # Look for special attributes and add those
-        # Default? -- no longer needed
-        # if node.type.startswith("op ") and hasattr(node, "default") and node.default:
-        #     label = "✓" + label
-        # Probably not working?
-        danger = False
-
-=======
-        node.formatter = self.elements.lookup(f"format/{node.type}")
-        label = str(node)
->>>>>>> 33e8f376
+
         self.wxtree.SetItemText(node.item, label)
         try:
             stroke = node.stroke
