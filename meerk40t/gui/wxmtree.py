import wx
from wx import aui

from ..kernel import signal_listener
from ..svgelements import Color
from .icons import (
    get_default_icon_size,
    get_default_scale_factor,
    icon_meerk40t,
    icons8_bell_20,
    icons8_close_window_20,
    icons8_diagonal_20,
    icons8_direction_20,
    icons8_file_20,
    icons8_group_objects_20,
    icons8_home_20,
    icons8_image_20,
    icons8_input_20,
    icons8_laser_beam_20,
    icons8_lock_50,
    icons8_output_20,
    icons8_return_20,
    icons8_scatter_plot_20,
    icons8_small_beam_20,
    icons8_smartphone_ram_50,
    icons8_stop_gesture_20,
    icons8_system_task_20,
    icons8_timer_20,
    icons8_vector_20,
    icons8_vga_20,
)
from .laserrender import DRAW_MODE_ICONS, LaserRender, swizzlecolor
from .mwindow import MWindow
from .wxutils import create_menu, get_key_name

_ = wx.GetTranslation


def register_panel_tree(window, context):
    wxtree = TreePanel(window, wx.ID_ANY, context=context)
    minwd = 75
    pane = (
        aui.AuiPaneInfo()
        .Name("tree")
        .Left()
        .MinSize(minwd, -1)
        .LeftDockable()
        .RightDockable()
        .BottomDockable(False)
        .Caption(_("Tree"))
        .CaptionVisible(not context.pane_lock)
        .TopDockable(False)
    )
    pane.dock_proportion = minwd
    pane.control = wxtree
    window.on_pane_add(pane)
    context.register("pane/tree", pane)


class TreePanel(wx.Panel):
    def __init__(self, *args, context=None, **kwds):
        kwds["style"] = kwds.get("style", 0) | wx.TAB_TRAVERSAL
        wx.Panel.__init__(self, *args, **kwds)
        self.context = context
        # Define Tree
        self.wxtree = wx.TreeCtrl(
            self, wx.ID_ANY, style=wx.TR_MULTIPLE | wx.TR_HAS_BUTTONS | wx.TR_HIDE_ROOT
        )
        main_sizer = wx.BoxSizer(wx.VERTICAL)
        main_sizer.Add(self.wxtree, 1, wx.EXPAND, 0)
        self.SetSizer(main_sizer)
        self.__set_tree()
        self.wxtree.Bind(wx.EVT_KEY_UP, self.on_key_up)
        self.wxtree.Bind(wx.EVT_KEY_DOWN, self.on_key_down)

        self.context.signal("rebuild_tree")

    def __set_tree(self):
        self.shadow_tree = ShadowTree(
            self.context.elements, self.GetParent(), self.wxtree, self.context
        )

        self.Bind(
            wx.EVT_TREE_BEGIN_DRAG, self.shadow_tree.on_drag_begin_handler, self.wxtree
        )
        self.Bind(
            wx.EVT_TREE_END_DRAG, self.shadow_tree.on_drag_end_handler, self.wxtree
        )
        self.Bind(
            wx.EVT_TREE_ITEM_ACTIVATED, self.shadow_tree.on_item_activated, self.wxtree
        )
        self.Bind(
            wx.EVT_TREE_SEL_CHANGED,
            self.shadow_tree.on_item_selection_changed,
            self.wxtree,
        )
        self.Bind(
            wx.EVT_TREE_ITEM_RIGHT_CLICK,
            self.shadow_tree.on_item_right_click,
            self.wxtree,
        )

    def on_key_down(self, event):
        keyvalue = get_key_name(event)
        if self.context.bind.trigger(keyvalue):
            event.Skip()
        else:
            # Make sure the treectl can work on standard keys...
            event.Skip()

    def on_key_up(self, event):
        keyvalue = get_key_name(event)
        if self.context.bind.untrigger(keyvalue):
            event.Skip()
        else:
            # Make sure the treectl can work on standard keys...
            event.Skip()

    def pane_show(self):
        pass

    def pane_hide(self):
        pass

    @signal_listener("select_emphasized_tree")
    def on_shadow_select_emphasized_tree(self, origin, *args):
        self.shadow_tree.select_in_tree_by_emphasis(origin, *args)

    @signal_listener("activate_selected_nodes")
    def on_shadow_select_activate_tree(self, origin, *args):
        self.shadow_tree.activate_selected_node(origin, *args)

    @signal_listener("element_property_update")
    def on_element_update(self, origin, *args):
        """
        Called by 'element_property_update' when the properties of an element are changed.

        @param origin: the path of the originating signal
        @param args:
        @return:
        """
        if self.shadow_tree is not None:
            self.shadow_tree.on_element_update(*args)

    @signal_listener("element_property_reload")
    def on_force_element_update(self, origin, *args):
        """
        Called by 'element_property_reload' when the properties of an element are changed.

        @param origin: the path of the originating signal
        @param args:
        @return:
        """
        if self.shadow_tree is not None:
            self.shadow_tree.on_force_element_update(*args)

    @signal_listener("rebuild_tree")
    def on_rebuild_tree_signal(self, origin, target=None, *args):
        """
        Called by 'rebuild_tree' signal. To rebuild the tree directly

        @param origin: the path of the originating signal
        @param args:
        @return:
        """
        # if target is not None:
        #     if target == "elements":
        #         startnode = self.shadow_tree.elements.get(type="branch elems").item
        #     elif target == "operations":
        #         startnode = self.shadow_tree.elements.get(type="branch ops").item
        #     elif target == "regmarks":
        #         startnode = self.shadow_tree.elements.get(type="branch reg").item
        #     print ("Current content of branch %s" % target)
        #     idx = 0
        #     child, cookie = self.shadow_tree.wxtree.GetFirstChild(startnode)
        #     while child.IsOk():
        #         # child_node = self.wxtree.GetItemData(child)
        #         lbl = self.shadow_tree.wxtree.GetItemText(child)
        #         print ("Node #%d - content: %s" % (idx, lbl))
        #         child, cookie = self.shadow_tree.wxtree.GetNextChild(startnode, cookie)
        #         idx += 1
        #     self.shadow_tree.wxtree.Expand(startnode)
        # else:
        #     self.shadow_tree.rebuild_tree()
        self.shadow_tree.rebuild_tree()

    @signal_listener("refresh_tree")
    def on_refresh_tree_signal(self, origin, nodes=None, *args):
        """
        Called by 'refresh_tree' signal. To refresh tree directly

        @param origin: the path of the originating signal
        @param nodes: which nodes were added.
        @param args:
        @return:
        """
        self.shadow_tree.refresh_tree(source="signal_{org}".format(org=origin))
        if nodes is not None:
            if isinstance(nodes, (tuple, list)):
                # All Standard nodes first
                for node in nodes:
                    if node is None or node.item is None:
                        pass
                    else:
                        if node.type.startswith("elem "):
                            self.shadow_tree.set_icon(node, force=True)
                # Then all others
                for node in nodes:
                    if node is None or node.item is None:
                        pass
                    else:
                        if not node.type.startswith("elem "):
                            self.shadow_tree.set_icon(node, force=True)
                # Show the first node, but if that's the root node then ignore stuff
                if len(nodes) > 0:
                    node = nodes[0]
                else:
                    node = None
            else:
                node = nodes
                self.shadow_tree.set_icon(node, force=True)
            rootitem = self.shadow_tree.wxtree.GetRootItem()
            if not node is None and not node.item is None and node.item != rootitem:
                self.shadow_tree.wxtree.EnsureVisible(node.item)

    @signal_listener("freeze_tree")
    def on_freeze_tree_signal(self, origin, status=None, *args):
        """
        Called by 'rebuild_tree' signal. Halts any updates like set_decorations and others

        @param origin: the path of the originating signal
        @param: status: true, false (evident what they do), None: to toggle
        @param args:
        @return:
        """
        self.shadow_tree.freeze_tree(status)

    @signal_listener("updateop_tree")
    def on_update_op_labels_tree(self, origin, *args):
        self.shadow_tree.update_op_labels()


class ElementsTree(MWindow):
    def __init__(self, *args, **kwds):
        super().__init__(423, 131, *args, **kwds)

        self.panel = TreePanel(self, wx.ID_ANY, context=self.context)
        self.add_module_delegate(self.panel)
        _icon = wx.NullIcon
        _icon.CopyFromBitmap(icons8_smartphone_ram_50.GetBitmap())
        self.SetIcon(_icon)
        self.SetTitle(_("Tree"))

    def window_open(self):
        try:
            self.panel.pane_show()
        except AttributeError:
            pass

    def window_close(self):
        try:
            self.panel.pane_hide()
        except AttributeError:
            pass


class ShadowTree:
    """
    The shadowTree creates a 'wx.Tree' structure from the 'elements.tree' structure. It listens to updates to the
    elements tree and updates the GUI version accordingly. This tree does not permit alterations to it, rather it sends
    any requested alterations to the 'elements.tree' or the 'elements.elements' or 'elements.operations' and when those
    are reflected in the tree, the shadow tree is updated accordingly.
    """

    def __init__(self, service, gui, wxtree, context):
        self.elements = service
        self.context = context
        self.gui = gui
        self.wxtree = wxtree
        self.renderer = LaserRender(service.root)
        self.dragging_nodes = None
        self.tree_images = None
        self.name = "Project"
        self._freeze = False
        self.iconsize = 20
        fact = get_default_scale_factor()
        if fact > 1.0:
            self.iconsize = int(self.iconsize * fact)

        self.do_not_select = False
        self.was_already_expanded = []
        service.add_service_delegate(self)
        self.setup_state_images()
        self.default_images = {
            "console home -f": icons8_home_20,
            "console move_abs": icons8_return_20,
            "console beep": icons8_bell_20,
            "console interrupt": icons8_stop_gesture_20,
            "console quit": icons8_close_window_20,
            "util wait": icons8_timer_20,
            "util output": icons8_output_20,
            "util input": icons8_input_20,
            "util console": icons8_system_task_20,
            "op engrave": icons8_small_beam_20,
            "op cut": icons8_laser_beam_20,
            "op image": icons8_image_20,
            "op raster": icons8_direction_20,
            "op hatch": icons8_diagonal_20,
            "op dots": icons8_scatter_plot_20,
            "elem point": icons8_scatter_plot_20,
            "file": icons8_file_20,
            "group": icons8_group_objects_20,
        }

    def service_attach(self, *args):
        self.elements.listen_tree(self)

    def service_detach(self, *args):
        self.elements.unlisten_tree(self)

    def setup_state_images(self):
        self.state_images = wx.ImageList()
        image = icons8_lock_50.GetBitmap(
            resize=(self.iconsize, self.iconsize), noadjustment=True
        )
        self.state_images.Create(width=self.iconsize, height=self.iconsize)
        image_id = self.state_images.Add(bitmap=image)
        self.wxtree.SetStateImageList(self.state_images)

    def node_created(self, node, **kwargs):
        """
        Notified that this node has been created.
        @param node: Node that was created.
        @param kwargs:
        @return:
        """
        pass

    def node_destroyed(self, node, **kwargs):
        """
        Notified that this node has been destroyed.
        @param node: Node that was destroyed.
        @param kwargs:
        @return:
        """
        pass

    def node_detached(self, node, **kwargs):
        """
        Notified that this node has been detached from the tree.
        @param node: Node that was detached.
        @param kwargs:
        @return:
        """
        self.unregister_children(node)
        self.node_unregister(node, **kwargs)

    def node_attached(self, node, **kwargs):
        """
        Notified that this node has been attached to the tree.
        @param node: Node that was attached.
        @param kwargs:
        @return:
        """
        self.node_register(node, **kwargs)
        self.register_children(node)

    def node_changed(self, node):
        """
        Notified that this node has been changed.
        @param node: Node that was changed.
        @return:
        """
        item = node.item
        if not item.IsOk():
            raise ValueError("Bad Item")
        self.update_decorations(node, force=True)

    def selected(self, node):
        """
        Notified that this node was selected.

        Directly selected within the tree, specifically selected within the treectrl
        @param node:
        @return:
        """
        item = node.item
        if not item.IsOk():
            raise ValueError("Bad Item")
        # self.update_decorations(node)
        self.set_enhancements(node)
        self.elements.signal("selected", node)

    def emphasized(self, node):
        """
        Notified that this node was emphasized.

        Item is selected by being emphasized this is treated like a soft selection throughout
        @param node:
        @return:
        """
        item = node.item
        if not item.IsOk():
            raise ValueError("Bad Item")
        # self.update_decorations(node)
        self.set_enhancements(node)
        self.elements.signal("emphasized", node)

    def targeted(self, node):
        """
        Notified that this node was targeted.

        If any element is emphasized, all operations containing that element are targeted.
        @param node:
        @return:
        """
        item = node.item
        if not item.IsOk():
            raise ValueError("Bad Item")
        self.update_decorations(node)
        self.set_enhancements(node)
        self.elements.signal("targeted", node)

    def highlighted(self, node):
        """
        Notified that this node was highlighted.

        If any operation is selected, all sub-operations are highlighted.
        If any element is emphasized, all copies are highlighted.
        @param node:
        @return:
        """
        item = node.item
        if not item.IsOk():
            raise ValueError("Bad Item")
        # self.update_decorations(node)
        self.set_enhancements(node)
        self.elements.signal("highlighted", node)

    def modified(self, node):
        """
        Notified that this node was modified.
        This node position values were changed, but nothing about the core data was altered.
        @param node:
        @return:
        """
        item = node.item
        if not item.IsOk():
            raise ValueError("Bad Item")
        self.update_decorations(node, force=True)
        try:
            c = node.color
            self.set_color(node, c)
        except AttributeError:
            pass
        self.elements.signal("modified", node)

    def altered(self, node):
        """
        Notified that this node was altered.
        This node was changed in fundamental ways and nothing about this node remains trusted.
        @param node:
        @return:
        """
        item = node.item
        if not item.IsOk():
            raise ValueError("Bad Item")
        self.update_decorations(node, force=True)
        try:
            c = node.color
            self.set_color(node, c)
        except AttributeError:
            pass
        self.elements.signal("altered", node)

    def expand(self, node):
        """
        Notified that this node was expanded.

        @param node:
        @return:
        """
        item = node.item
        if not item.IsOk():
            raise ValueError("Bad Item")
        self.wxtree.ExpandAllChildren(item)
        self.set_expanded(item, 1)

    def collapse(self, node):
        """
        Notified that this node was collapsed.

        @param node:
        @return:
        """
        item = node.item
        if not item.IsOk():
            raise ValueError("Bad Item")
        self.wxtree.CollapseAllChildren(item)
        if (
            item is self.wxtree.GetRootItem()
            or self.wxtree.GetItemParent(item) is self.wxtree.GetRootItem()
        ):
            self.wxtree.Expand(self.elements.get(type="branch ops").item)
            self.wxtree.Expand(self.elements.get(type="branch elems").item)
            self.wxtree.Expand(self.elements.get(type="branch reg").item)

    def reorder(self, node):
        """
        Notified that this node was reordered.

        Tree is rebuilt.

        @param node:
        @return:
        """
        self.rebuild_tree()

    def update(self, node):
        """
        Notified that this node has been updated.
        @param node:
        @return:
        """
        item = node.item
        if not item.IsOk():
            raise ValueError("Bad Item")
        self.set_icon(node, force=False)
        self.on_force_element_update(node)

    def focus(self, node):
        """
        Notified that this node has been focused.

        It must be seen in the tree.
        @param node:
        @return:
        """
        item = node.item
        if not item.IsOk():
            raise ValueError("Bad Item")
        self.wxtree.EnsureVisible(item)
        for s in self.wxtree.GetSelections():
            self.wxtree.SelectItem(s, False)
        self.wxtree.SelectItem(item)
        self.wxtree.ScrollTo(item)

    def on_force_element_update(self, *args):
        """
        Called by signal "element_property_reload"
        @param args:
        @return:
        """
        element = args[0]
        if isinstance(element, (tuple, list)):
            for node in element:
                if hasattr(node, "node"):
                    self.update_decorations(node.node, force=True)
                else:
                    self.update_decorations(node, force=True)
        else:
            self.update_decorations(element, force=True)

    def on_element_update(self, *args):
        """
        Called by signal "element_property_update"
        @param args:
        @return:
        """
        element = args[0]
        if isinstance(element, (tuple, list)):
            for node in element:
                if hasattr(node, "node"):
                    self.update_decorations(node.node, force=True)
                else:
                    self.update_decorations(node, force=True)
        else:
            self.update_decorations(element, force=True)

    def refresh_tree(self, node=None, level=0, source=""):
        """Any tree elements currently displaying wrong data as per elements should be updated to display
        the proper values and contexts and icons."""
        if node is None:
            # print ("refresh tree called: %s" % source)
            elemtree = self.elements._tree
            node = elemtree.item
            level = 0
        if node is None:
            return
        tree = self.wxtree

        child, cookie = tree.GetFirstChild(node)
        while child.IsOk():
            child_node = self.wxtree.GetItemData(child)
            if child_node.type in ("group", "file"):
                self.update_decorations(child_node, force=True)
            self.refresh_tree(child, level + 1)
            # An empty node needs to be expanded at least once is it has children...
            # ct = self.wxtree.GetChildrenCount(child, recursively=False)
            # if ct > 0:
            #     former_state = self.was_expanded(child, level)
            #     if not former_state:
            #         self.wxtree.Expand(child)
            #         self.set_expanded(child, level)
            child, cookie = tree.GetNextChild(node, cookie)
        if level == 0:
            self.update_op_labels()
        self.wxtree.Expand(self.elements.get(type="branch ops").item)
        self.wxtree.Expand(self.elements.get(type="branch elems").item)
        self.wxtree.Expand(self.elements.get(type="branch reg").item)

    def freeze_tree(self, status=None):
        if status is None:
            status = not self._freeze
        self._freeze = status
        self.wxtree.Enable(not self._freeze)

    def was_expanded(self, node, level):
        txt = self.wxtree.GetItemText(node)
        chk = "%d-%s" % (level, txt)
        result = False
        for elem in self.was_already_expanded:
            if chk == elem:
                result = True
                break
        return result

    def set_expanded(self, node, level):
        txt = self.wxtree.GetItemText(node)
        chk = "%d-%s" % (level, txt)
        result = self.was_expanded(node, level)
        if not result:
            self.was_already_expanded.append(chk)

    def parse_tree(self, startnode, level):
        if startnode is None:
            return
        cookie = 0
        try:
            pnode, cookie = self.wxtree.GetFirstChild(startnode)
        except:
            return
        while pnode.IsOk():
            txt = self.wxtree.GetItemText(pnode)
            state = self.wxtree.IsExpanded(pnode)
            if state:
                self.was_already_expanded.append("%d-%s" % (level, txt))
            self.parse_tree(pnode, level + 1)
            pnode, cookie = self.wxtree.GetNextChild(startnode, cookie)

    def restore_tree(self, startnode, level):
        if startnode is None:
            return
        cookie = 0
        try:
            pnode, cookie = self.wxtree.GetFirstChild(startnode)
        except:
            return
        while pnode.IsOk():
            txt = self.wxtree.GetItemText(pnode)
            chk = "%d-%s" % (level, txt)
            for elem in self.was_already_expanded:
                if chk == elem:
                    self.wxtree.ExpandAllChildren(pnode)
                    break
            self.parse_tree(pnode, level + 1)
            pnode, cookie = self.wxtree.GetNextChild(startnode, cookie)

    def reset_expanded(self):
        self.was_already_expanded = []

    def rebuild_tree(self):
        """
        Tree requires being deleted and completely rebuilt.

        @return:
        """

        # let's try to remember which branches were expanded:
        self.reset_expanded()

        self.parse_tree(self.wxtree.GetRootItem(), 0)
        # Rebuild tree destroys the emphasis, so let's store it...
        emphasized_list = list(self.elements.elems(emphasized=True))
        elemtree = self.elements._tree
        self.dragging_nodes = None
        self.wxtree.DeleteAllItems()
        if self.tree_images is not None:
            self.tree_images.Destroy()

        self.tree_images = wx.ImageList()
        self.tree_images.Create(width=self.iconsize, height=self.iconsize)

        self.wxtree.SetImageList(self.tree_images)
        elemtree.item = self.wxtree.AddRoot(self.name)

        self.wxtree.SetItemData(elemtree.item, elemtree)

        self.set_icon(
            elemtree,
            icon_meerk40t.GetBitmap(
                False, resize=(self.iconsize, self.iconsize), noadjustment=True
            ),
        )
        self.register_children(elemtree)

        node_operations = elemtree.get(type="branch ops")
        self.set_icon(
            node_operations,
            icons8_laser_beam_20.GetBitmap(
                resize=(self.iconsize, self.iconsize), noadjustment=True
            ),
        )

        for n in node_operations.children:
            self.set_icon(n, force=True)

        node_elements = elemtree.get(type="branch elems")
        self.set_icon(
            node_elements,
            icons8_vector_20.GetBitmap(
                resize=(self.iconsize, self.iconsize), noadjustment=True
            ),
        )

        node_registration = elemtree.get(type="branch reg")
        self.set_icon(
            node_registration,
            icons8_vector_20.GetBitmap(
                resize=(self.iconsize, self.iconsize), noadjustment=True
            ),
        )
        self.update_op_labels()
        # Expand Ops, Element, and Regmarks nodes only
        self.wxtree.CollapseAll()
        self.wxtree.Expand(node_operations.item)
        self.wxtree.Expand(node_elements.item)
        self.wxtree.Expand(node_registration.item)
        # Restore emphasis
        for e in emphasized_list:
            e.emphasized = True
        self.restore_tree(self.wxtree.GetRootItem(), 0)

    def register_children(self, node):
        """
        All children of this node are registered.

        @param node:
        @return:
        """
        for child in node.children:
            self.node_register(child)
            self.register_children(child)
        if node.type in ("group", "file"):
            self.update_decorations(node, force=True)

    def unregister_children(self, node):
        """
        All children of this node are unregistered.

        @param node:
        @return:
        """
        for child in node.children:
            self.unregister_children(child)
            self.node_unregister(child)

    def node_unregister(self, node, **kwargs):
        """
        Node object is unregistered and item is deleted.

        @param node:
        @param kwargs:
        @return:
        """
        item = node.item
        if item is None:
            raise ValueError("Item was None for node " + repr(node))
        if not item.IsOk():
            raise ValueError("Bad Item")
        node.unregister_object()
        self.wxtree.Delete(node.item)
        for i in self.wxtree.GetSelections():
            self.wxtree.SelectItem(i, False)

    def safe_color(self, color_to_set):
        back_color = self.wxtree.GetBackgroundColour()
        rgb = back_color.Get()
        default_color = wx.Colour(
            red=255 - rgb[0], green=255 - rgb[1], blue=255 - rgb[2], alpha=128
        )
        if color_to_set is not None and color_to_set.argb is not None:
            mycolor = wx.Colour(swizzlecolor(color_to_set.argb))
            if mycolor.Get() == rgb:
                mycolor = default_color
        else:
            mycolor = default_color
        return mycolor

    def node_register(self, node, pos=None, **kwargs):
        """
        Node.item is added/inserted. Label is updated and values are set. Icon is set.

        @param node:
        @param pos:
        @param kwargs:
        @return:
        """
        parent = node.parent
        parent_item = parent.item
        tree = self.wxtree
        if pos is None:
            node.item = tree.AppendItem(parent_item, self.name)
        else:
            node.item = tree.InsertItem(parent_item, pos, self.name)
        tree.SetItemData(node.item, node)
        self.update_decorations(node)
        try:
            wxcolor = self.safe_color(node.stroke)
            tree.SetItemTextColour(node.item, wxcolor)
        except AttributeError:
            pass
        except KeyError:
            pass
        except TypeError:
            pass

    def set_enhancements(self, node):
        """
        Node in the tree is drawn special based on nodes current setting.
        @param node:
        @return:
        """
        tree = self.wxtree
        node_item = node.item
        if node_item is None:
            return
        if self._freeze:
            return
        tree.SetItemBackgroundColour(node_item, None)
        try:
            if node.highlighted:
                tree.SetItemBackgroundColour(node_item, wx.LIGHT_GREY)
            elif node.emphasized:
                tree.SetItemBackgroundColour(node_item, wx.Colour(0x80A0A0))
            elif node.targeted:
                tree.SetItemBackgroundColour(node_item, wx.Colour(0xA080A0))
        except AttributeError:
            pass

    def set_color(self, node, color=None):
        """
        Node color is set.

        @param node: Not to be colored
        @param color: Color to be set.
        @return:
        """
        item = node.item
        if item is None:
            return
        if self._freeze:
            return
        tree = self.wxtree
        wxcolor = self.safe_color(color)
        tree.SetItemTextColour(item, wxcolor)

    def create_image_from_node(self, node):
        image = None
        c = None
        # Do we have a standard representation?
        defaultcolor = Color("black")
        if node.type == "elem image":
            image = self.renderer.make_thumbnail(
                node.image, width=self.iconsize, height=self.iconsize
            )
        else:
            # Establish colors (and some images)
            if node.type.startswith("op ") or node.type.startswith("util "):
                if (
                    hasattr(node, "color")
                    and node.color is not None
                    and node.color.argb is not None
                ):
                    c = node.color
            elif node.type == "reference":
                c, image = self.create_image_from_node(node.node)
            elif node.type.startswith("elem "):
                if (
                    hasattr(node, "stroke")
                    and node.stroke is not None
                    and node.stroke.argb is not None
                ):
                    c = node.stroke
            if node.type.startswith("elem ") and node.type != "elem point":
                image = self.renderer.make_raster(
                    node,
                    node.bounds,
                    width=self.iconsize,
                    height=self.iconsize,
                    bitmap=True,
                    keep_ratio=True,
                )

            # Have we already established an image, if no let's use the default
            if image is None:
                img_obj = None
                tofind = node.type
                if tofind == "util console":
                    # Lets see whether we find the keyword...
                    for key in self.default_images:
                        if key.startswith("console "):
                            skey = key[8:]
                            if skey in node.command:
                                try:
                                    img_obj = self.default_images[key]
                                except (IndexError, KeyError):
                                    img_obj = None
                                if img_obj is not None:
                                    break

                if img_obj is None:
                    try:
                        img_obj = self.default_images[tofind]
                    except (IndexError, KeyError):
                        img_obj = None
                if img_obj is not None:
                    image = img_obj.GetBitmap(
                        color=c,
                        resize=(self.iconsize, self.iconsize),
                        noadjustment=True,
                    )
        if c is None:
            c = defaultcolor
        return c, image

    def set_icon(self, node, icon=None, force=False):
        """
        Node icon to be created and applied

        @param node: Node to have the icon set.
        @param icon: overriding icon to be forcably set, rather than a default.
        @return: item_id if newly created / update
        """
        root = self
        drawmode = self.elements.root.draw_mode
        if drawmode & DRAW_MODE_ICONS != 0:
            return
        if self._freeze:
            return
        try:
            item = node.item
        except AttributeError:
            return  # Node.item can be none if launched from ExecuteJob where the nodes are not part of the tree.
        if node.item is None:
            return
        tree = root.wxtree
        if icon is None:
            if force is None:
                force = False
            image_id = tree.GetItemImage(item)
            if image_id >= self.tree_images.ImageCount:
                image_id = -1
            if image_id >= 0 and not force:
                # Don't do it twice
                return image_id

            # print ("Default size for iconsize, tree_images", self.iconsize, self.tree_images.GetSize())
            c, image = self.create_image_from_node(node)
            if image is not None:
                if image_id < 0:
                    image_id = self.tree_images.Add(bitmap=image)
                else:
                    self.tree_images.Replace(index=image_id, bitmap=image)
                tree.SetItemImage(item, image=image_id)
            if c is not None:
                self.set_color(node, c)

        else:
            image_id = tree.GetItemImage(item)
            if image_id >= self.tree_images.ImageCount:
                image_id = -1
                # Reset Image Node in List
            if image_id < 0:
                image_id = self.tree_images.Add(bitmap=icon)
            else:
                self.tree_images.Replace(index=image_id, bitmap=icon)

            tree.SetItemImage(item, image=image_id)
        return image_id

    def update_op_labels(self):
        startnode = self.elements.get(type="branch ops").item
        child, cookie = self.wxtree.GetFirstChild(startnode)
        while child.IsOk():
            node = self.wxtree.GetItemData(child)  # Make sure the map is updated...
            self.update_decorations(node=node, force=True)
            child, cookie = self.wxtree.GetNextChild(startnode, cookie)

    def update_decorations(self, node, force=False):
        """
        Updates the decorations for a particular node/tree item

        @param node:
        @return:
        """
        if force is None:
            force = False
        if node.item is None:
            # This node is not registered the tree has desynced.
            self.rebuild_tree()
            return

        self.set_icon(node, force=force)

        if hasattr(node, "node") and node.node is not None:
            formatter = self.elements.lookup(f"format/{node.node.type}")
            if node.node.type.startswith("op "):
<<<<<<< HEAD
                checker = "dangerlevel " + node.node.type
                checker = checker.replace(" ", "_")
                if hasattr(self.context.device, checker):
                    maxspeed_minpower = getattr(self.context.device, checker)
                    # minpower, maxposer, minspeed, maxspeed
                    # print ("Yes: ", checker, maxspeed_minpower)
                    danger = False
                    if hasattr(node.node, "power"):
                        value = node.node.power
                        if maxspeed_minpower[0] and value < maxspeed_minpower[1]:
                            danger = True
                        if maxspeed_minpower[2] and value > maxspeed_minpower[3]:
                            danger = True
                    if hasattr(node.node, "speed"):
                        value = node.node.speed
                        if maxspeed_minpower[4] and value < maxspeed_minpower[5]:
                            danger = True
                        if maxspeed_minpower[6] and value > maxspeed_minpower[7]:
                            danger = True
                    if hasattr(node.node, "dangerous"):
                        node.node.dangerous = danger
                # node.node.is_dangerous(maxspeed, minpower)
=======
                maxspeed_minpower = self.elements.lookup(
                    f"dangerlevel/{node.node.type}"
                )
                if not maxspeed_minpower is None:
                    try:
                        maxspeed = maxspeed_minpower[0]
                    except AttributeError:
                        maxspeed = None
                    try:
                        minpower = maxspeed_minpower[1]
                    except AttributeError:
                        minpower = None
                node.node.is_dangerous(maxspeed, minpower)
>>>>>>> 73858374
            label = "*" + node.node.create_label(formatter)
        else:
            formatter = self.elements.lookup(f"format/{node.type}")
            if node.type.startswith("op "):
                checker = "dangerlevel " + node.type
                checker = checker.replace(" ", "_")
                if hasattr(self.context.device, checker):
                    maxspeed_minpower = getattr(self.context.device, checker)
                    # minpower, maxposer, minspeed, maxspeed
                    # print ("Yes: ", checker, maxspeed_minpower)
                    danger = False
                    if hasattr(node, "power"):
                        value = node.power
                        if maxspeed_minpower[0] and value < maxspeed_minpower[1]:
                            danger = True
                        if maxspeed_minpower[2] and value > maxspeed_minpower[3]:
                            danger = True
                    if hasattr(node, "speed"):
                        value = node.speed
                        if maxspeed_minpower[4] and value < maxspeed_minpower[5]:
                            danger = True
                        if maxspeed_minpower[6] and value > maxspeed_minpower[7]:
                            danger = True
                    if hasattr(node, "dangerous"):
                        node.dangerous = danger
            label = node.create_label(formatter)

        self.wxtree.SetItemText(node.item, label)
        try:
            wxcolor = self.safe_color(node.stroke)
            self.wxtree.SetItemTextColour(node.item, wxcolor)
        except AttributeError:
            pass
        try:
            wxcolor = self.safe_color(node.color)
            self.wxtree.SetItemTextColour(node.item, wxcolor)
        except AttributeError:
            pass
        # Has the node a lock attribute?
        if hasattr(node, "lock"):
            lockit = node.lock
        else:
            lockit = False
        if lockit:
            self.wxtree.SetItemState(node.item, 0)
        else:
            self.wxtree.SetItemState(node.item, wx.TREE_ITEMSTATE_NONE)

    def on_drag_begin_handler(self, event):
        """
        Drag handler begin for the tree.

        @param event:
        @return:
        """
        self.dragging_nodes = None

        pt = event.GetPoint()
        drag_item, _ = self.wxtree.HitTest(pt)

        if drag_item is None or drag_item.ID is None or not drag_item.IsOk():
            event.Skip()
            return

        self.dragging_nodes = [
            self.wxtree.GetItemData(item) for item in self.wxtree.GetSelections()
        ]
        if not len(self.dragging_nodes):
            event.Skip()
            return

        t = self.dragging_nodes[0].type
        for n in self.dragging_nodes:
            if t != n.type:
                event.Skip()
                return
            if not n.is_movable():
                event.Skip()
                return
        event.Allow()

    def on_drag_end_handler(self, event):
        """
        Drag end handler for the tree

        @param event:
        @return:
        """
        if self.dragging_nodes is None:
            event.Skip()
            return

        drop_item = event.GetItem()
        if drop_item is None or drop_item.ID is None:
            event.Skip()
            return
        drop_node = self.wxtree.GetItemData(drop_item)
        if drop_node is None:
            event.Skip()
            return
        skip = True
        # We extend the logic by calling the appropriate elems routine
        skip = not self.elements.drag_and_drop(self.dragging_nodes, drop_node)
        if skip:
            event.Skip()
        else:
            event.Allow()
            # Make sure that the drop node is visible
            self.wxtree.Expand(drop_item)
            self.wxtree.EnsureVisible(drop_item)
            self.refresh_tree(source="drag end")
            # self.rebuild_tree()
        self.dragging_nodes = None

    def on_item_right_click(self, event):
        """
        Right click of element in tree.

        @param event:
        @return:
        """
        item = event.GetItem()
        if item is None:
            return
        node = self.wxtree.GetItemData(item)

        create_menu(self.gui, node, self.elements)

    def on_item_activated(self, event):
        """
        Tree item is double-clicked. Launches PropertyWindow associated with that object.

        @param event:
        @return:
        """
        item = event.GetItem()
        node = self.wxtree.GetItemData(item)
        activate = self.elements.lookup("function/open_property_window_for_node")
        if activate is not None:
            activate(node)

    def activate_selected_node(self, *args):
        """
        Call activated on the first emphasized node.

        @param args:
        @return:
        """
        first_element = self.elements.first_element(emphasized=True)
        if hasattr(first_element, "node"):
            # Reference
            first_element = first_element.node
        activate = self.elements.lookup("function/open_property_window_for_node")
        if activate is not None:
            activate(first_element)

    def on_item_selection_changed(self, event):
        """
        Tree menu item is changed. Modify the selection.

        @param event:
        @return:
        """
        if self.do_not_select:
            # Do not select is part of a linux correction where moving nodes around in a drag and drop fashion could
            # cause them to appear to drop invalid nodes.
            return

        # Just out of curiosity, is there no image set? Then just do it again.
        item = event.GetItem()
        if item:
            image_id = self.wxtree.GetItemImage(item)
            if image_id >= self.tree_images.ImageCount:
                image_id = -1
            if image_id < 0:
                node = self.wxtree.GetItemData(item)
                if not node is None:
                    self.set_icon(node, force=True)

        selected = [
            self.wxtree.GetItemData(item) for item in self.wxtree.GetSelections()
        ]

        emphasized = list(selected)
        for i in range(len(emphasized)):
            node = emphasized[i]
            if node.type == "reference":
                emphasized[i] = node.node
            elif node.type.startswith("op"):
                for n in node.flat(types=("reference",), cascade=False):
                    try:
                        emphasized.append(n.node)
                    except Exception:
                        pass
        self.elements.set_emphasis(emphasized)
        self.elements.set_selected(selected)
        # self.refresh_tree(source="on_item_selection")
        event.Allow()

    def select_in_tree_by_emphasis(self, origin, *args):
        """
        Selected the actual `wx.tree` control those items which are currently emphasized.

        @return:
        """
        self.do_not_select = True
        self.wxtree.UnselectAll()

        for e in self.elements.elems_nodes(emphasized=True):
            self.wxtree.SelectItem(e.item, True)
        self.do_not_select = False<|MERGE_RESOLUTION|>--- conflicted
+++ resolved
@@ -1016,7 +1016,6 @@
         if hasattr(node, "node") and node.node is not None:
             formatter = self.elements.lookup(f"format/{node.node.type}")
             if node.node.type.startswith("op "):
-<<<<<<< HEAD
                 checker = "dangerlevel " + node.node.type
                 checker = checker.replace(" ", "_")
                 if hasattr(self.context.device, checker):
@@ -1039,21 +1038,6 @@
                     if hasattr(node.node, "dangerous"):
                         node.node.dangerous = danger
                 # node.node.is_dangerous(maxspeed, minpower)
-=======
-                maxspeed_minpower = self.elements.lookup(
-                    f"dangerlevel/{node.node.type}"
-                )
-                if not maxspeed_minpower is None:
-                    try:
-                        maxspeed = maxspeed_minpower[0]
-                    except AttributeError:
-                        maxspeed = None
-                    try:
-                        minpower = maxspeed_minpower[1]
-                    except AttributeError:
-                        minpower = None
-                node.node.is_dangerous(maxspeed, minpower)
->>>>>>> 73858374
             label = "*" + node.node.create_label(formatter)
         else:
             formatter = self.elements.lookup(f"format/{node.type}")
