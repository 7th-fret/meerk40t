--- conflicted
+++ resolved
@@ -1,13 +1,7 @@
 import wx
 from wx import aui
 
-<<<<<<< HEAD
 from ..core.node.node import is_dot
-=======
-from ..core.bindalias import keymap_execute
-from ..core.cutcode import CutCode
-from ..core.elements import ConsoleOperation, LaserOperation, isDot
->>>>>>> b6d7fff6
 from ..svgelements import (
     SVG_ATTR_STROKE,
     Color,
