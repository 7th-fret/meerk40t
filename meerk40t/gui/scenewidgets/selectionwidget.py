--- conflicted
+++ resolved
@@ -1,13 +1,10 @@
 import math
 import wx
 
-<<<<<<< HEAD
+from meerk40t.core.units import Length
 # from msilib.schema import RadioButton
 # from pyparsing import line
 
-=======
-from meerk40t.core.units import Length
->>>>>>> cfc6380d
 from meerk40t.gui.laserrender import DRAW_MODE_SELECTION
 from meerk40t.gui.scene.scene import (
     HITCHAIN_DELEGATE,
@@ -1802,7 +1799,6 @@
                 font = wx.Font(int(self.font_size), wx.SWISS, wx.NORMAL, wx.BOLD)
             gc.SetFont(font, TEXT_COLOR)
             gc.SetPen(self.selection_pen)
-<<<<<<< HEAD
             self.left = bounds[0]
             self.top = bounds[1]
             self.right = bounds[2]
@@ -1866,40 +1862,6 @@
                     SkewWidget(
                         master=self, scene=self.scene, is_x=True, size=2 / 3 * msize
                     ),
-=======
-            x0, y0, x1, y1 = bounds
-            center_x = (x0 + x1) / 2.0
-            center_y = (y0 + y1) / 2.0
-            gc.StrokeLine(center_x, 0, center_x, y0)
-            gc.StrokeLine(0, center_y, x0, center_y)
-            gc.StrokeLine(x0, y0, x1, y0)
-            gc.StrokeLine(x1, y0, x1, y1)
-            gc.StrokeLine(x1, y1, x0, y1)
-            gc.StrokeLine(x0, y1, x0, y0)
-            if draw_mode & DRAW_MODE_SELECTION == 0:
-                p = self.scene.context
-                units = p.units_name
-                # scale(%.13f,%.13f)
-                gc.DrawText(
-                    str(Length(amount=y0, preferred_units=units, digits=2)),
-                    center_x,
-                    y0 / 2.0,
-                )
-                gc.DrawText(
-                    str(Length(amount=x0, preferred_units=units, digits=2)),
-                    x0 / 2.0,
-                    center_y,
-                )
-                gc.DrawText(
-                    str(Length(amount=(y1 - y0), preferred_units=units, digits=2)),
-                    x1,
-                    center_y,
-                )
-                gc.DrawText(
-                    str(Length(amount=(x1 - x0), preferred_units=units, digits=2)),
-                    center_x,
-                    y1,
->>>>>>> cfc6380d
                 )
             if self.use_handle_rotate:
                 for i in range(4):
