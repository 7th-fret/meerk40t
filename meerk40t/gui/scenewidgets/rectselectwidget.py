--- conflicted
+++ resolved
@@ -16,11 +16,7 @@
     RESPONSE_DROP,
 )
 from meerk40t.gui.scene.widget import Widget
-<<<<<<< HEAD
-from meerk40t.gui.wxutils import get_matrix_scale, get_gc_full_scale, dip_size
-=======
 from meerk40t.gui.wxutils import dip_size, get_gc_full_scale, get_matrix_scale
->>>>>>> ad59c936
 from meerk40t.tools.geomstr import NON_GEOMETRY_TYPES
 
 
@@ -494,14 +490,9 @@
             gc.StrokeLine(ax1, y1, ax1, ay1)
             gc.StrokeLine(ax1, ay1, x1, ay1)
             font_size = 10.0 * self.magnification
-<<<<<<< HEAD
-            if font_size < 1.0:
-                font_size = 1.0
-=======
             font_size = max(
                 font_size, 1.0
             )  # Darwin issues a TypeError if font size is smaller than 1
->>>>>>> ad59c936
             try:
                 font = wx.Font(
                     font_size,
