--- conflicted
+++ resolved
@@ -340,7 +340,6 @@
                 if fileDialog.ShowModal() == wx.ID_CANCEL:
                     return  # the user changed their mind
                 pathname = fileDialog.GetPath()
-<<<<<<< HEAD
                 gui.clear_and_open(pathname)
 
         @context.console_command("dialog_import", hidden=True)
@@ -352,9 +351,6 @@
                 if fileDialog.ShowModal() == wx.ID_CANCEL:
                     return  # the user changed their mind
                 pathname = fileDialog.GetPath()
-=======
-                # gui.clear_and_open(pathname)
->>>>>>> dfcfdf77
                 gui.load(pathname)
 
         @context.console_command("dialog_save_as", hidden=True)
