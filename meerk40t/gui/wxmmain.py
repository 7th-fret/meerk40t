--- conflicted
+++ resolved
@@ -1085,15 +1085,10 @@
                 dlg.ShowModal()
                 dlg.Destroy()
 
-<<<<<<< HEAD
-        if platform == "darwin":
-            self.help_menu.Append(wx.ID_HELP, _("&MeerK40t Help"), "")
-=======
         if platform.system() == "Darwin":
             self.help_menu.Append(
                 wx.ID_HELP, _("&MeerK40t Help"), ""
             )
->>>>>>> 0ed078ed
             self.Bind(wx.EVT_MENU, launch_help_osx, id=wx.ID_HELP)
             ONLINE_HELP = wx.NewId()
             self.help_menu.Append(ONLINE_HELP, _("&Online Help"), "")
