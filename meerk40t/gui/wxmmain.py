--- conflicted
+++ resolved
@@ -72,16 +72,8 @@
     icons8_vector_50,
     icons_evenspace_horiz,
     icons_evenspace_vert,
-<<<<<<< HEAD
-=======
-    icons8_scissors_50,
-    icons8_copy_50,
-    icons8_paste_50,
     icons8_replicate_rows_50,
-    icons8_undo_50,
-    icons8_redo_50,
     icons8_node_edit_50,
->>>>>>> d89df0df
     set_icon_appearance,
 )
 from .laserrender import (
