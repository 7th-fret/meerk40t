"""
The WxmRibbon Bar is a core aspect of MeerK40t's interaction. All of the buttons are dynmically generated but the
panels themselves are created in a static fashion. But the contents of those individual ribbon panels are defined
in the kernel lookup.

        service.register(
            "button/control/Redlight",
            {
                "label": _("Red Dot On"),
                "icon": icons8_quick_mode_on_50,
                "tip": _("Turn Redlight On"),
                "action": lambda v: service("red on\n"),
                "toggle": {
                    "label": _("Red Dot Off"),
                    "action": lambda v: service("red off\n"),
                    "icon": icons8_flash_off_50,
                    "signal": "grbl_red_dot",
                },
                "rule_enabled": lambda v: has_red_dot_enabled(),
            },
        )

For example would register a button in the control panel with a discrete name "Redlight" the definitions for label,
icon, tip, action are all pretty standard to setup a button. This can often be registered as part of a service such
that if you switch the service it will change the lookup and that change will be detected here and rebuilt the buttons.

The toggle defines an alternative set of values for the toggle state of the button.
The multi defines a series of alternative states, and creates a hybrid button with a drop down to select the state
    desired.
Other properties like `rule_enabled` provides a check for whether this button should be enabled or not.

The `toggle_attr` will permit a toggle to set an attribute on the given `object` which would default to the root
context but could need to set a more local object attribute.

If a `signal` is assigned as an aspect of multi it triggers that specfic option in the multi button.
If a `signal` is assigned within the toggle it sets the state of the given toggle. These should be compatible with
the signals issued by choice panels.

The action is a function which is run when the button is pressed.
"""

import copy
import platform
import threading

import wx
import wx.lib.agw.ribbon as RB
from wx import aui

from meerk40t.kernel import Job, lookup_listener, signal_listener
from meerk40t.svgelements import Color

from .icons import get_default_icon_size, icons8_opened_folder_50

_ = wx.GetTranslation

ID_PAGE_MAIN = 10
ID_PAGE_DESIGN = 20
ID_PAGE_MODIFY = 30
ID_PAGE_CONFIG = 40
ID_PAGE_TOGGLE = 99


class RibbonButtonBar(RB.RibbonButtonBar):
    def __init__(
        self,
        parent,
        id=wx.ID_ANY,
        pos=wx.DefaultPosition,
        size=wx.DefaultSize,
        agwStyle=0,
    ):
        super().__init__(parent, id, pos, size, agwStyle)
        self.screen_refresh_lock = threading.Lock()

    def OnPaint(self, event):
        """
        Handles the ``wx.EVT_PAINT`` event for :class:`RibbonButtonBar`.

        :param `event`: a :class:`PaintEvent` event to be processed.
        """
        if self.screen_refresh_lock.acquire(timeout=0.2):

            dc = wx.AutoBufferedPaintDC(self)
            if dc is not None:

                self._art.DrawButtonBarBackground(
                    dc, self, wx.Rect(0, 0, *self.GetSize())
                )

                try:
                    layout = self._layouts[self._current_layout]
                except IndexError:
                    return

                for button in layout.buttons:
                    base = button.base

                    bitmap = base.bitmap_large
                    bitmap_small = base.bitmap_small

                    if base.state & RB.RIBBON_BUTTONBAR_BUTTON_DISABLED:
                        bitmap = base.bitmap_large_disabled
                        bitmap_small = base.bitmap_small_disabled

                    rect = wx.Rect(
                        button.position + self._layout_offset,
                        base.sizes[button.size].size,
                    )
                    self._art.DrawButtonBarButton(
                        dc,
                        self,
                        rect,
                        base.kind,
                        base.state | button.size,
                        base.label,
                        bitmap,
                        bitmap_small,
                    )
            # else:
            #     print("DC was faulty")
            self.screen_refresh_lock.release()
        # else:
        #     print ("OnPaint was locked...")


class MyRibbonPanel(RB.RibbonPanel):
    def __init__(
        self,
        parent,
        id=wx.ID_ANY,
        label="",
        minimised_icon=wx.NullBitmap,
        pos=wx.DefaultPosition,
        size=wx.DefaultSize,
        agwStyle=RB.RIBBON_PANEL_DEFAULT_STYLE,
        name="RibbonPanel",
        recurse=False,
    ):
        super().__init__(
            parent=parent,
            id=id,
            label=label,
            minimised_icon=minimised_icon,
            pos=pos,
            size=size,
            agwStyle=agwStyle,
            name=name,
        )
        self.recurse = recurse
        self._expanded_panel = None

    def GetBestSize(self):
        try:
            size = super().GetBestSize()
        except AttributeError:
            size = (0, 0)
        oldw = size[0]
        oldh = size[1]
        # Set default values
        wd = oldw
        ht = oldh
        if size[0] < 50:  # There's something wrong here
            # print ("Wrong best size for %s = %s" % (self.GetLabel(), size))
            for bar in self.GetChildren():
                if isinstance(bar, RB.RibbonButtonBar):
                    wd = 0
                    ht = 0
                    for layout in bar._layouts:
                        wd = max(wd, layout.overall_size.GetWidth())
                        ht = max(ht, layout.overall_size.GetHeight())
                    wd += 10
                    ht += 10
                    if self.GetLabel() != "":
                        ht += 23
                    else:
                        ht += 10
                    break
        else:
            wd = size[0]
            ht = size[1]
        if platform.system != "Windows":
            ht = max(ht, 120)
            maxw = 0
            ct = 0

            for bar in self.GetChildren():
                if isinstance(bar, RB.RibbonButtonBar):
                    # Look for the largest button
                    for button in bar._buttons:
                        w, h = button.bitmap_large.GetSize()
                        maxw = max(maxw, w + 10)
                        ct += 1
                    # Needs to have a minimum size of 25 though
                    maxw = max(maxw, 25 + 10)
            # print ("Ct=%d, widest=%d, wd=%.1f, wd2=%.1f, ht=%.1f, oldh=%.1f" % (ct, maxw, wd, 1.5*ct*maxw, ht, oldh))
            wd = max(wd, int(1.5 * ct * maxw))
        size = wx.Size(wd, ht)
        # print (size, size2)
        # size = size2
        return size

    def IsMinimised(self, at_size=None):
        # Very much simplified version..
        if self.recurse:
            res = False
        else:
            res = super().IsMinimised(at_size)
        return res

    def ShowExpanded(self):
        """
        Show the panel externally expanded.

        When a panel is minimised, it can be shown full-size in a pop-out window, which
        is referred to as being (externally) expanded.

        :returns: ``True`` if the panel was expanded, ``False`` if it was not (possibly
         due to it not being minimised, or already being expanded).

        :note: When a panel is expanded, there exist two panels - the original panel
         (which is referred to as the dummy panel) and the expanded panel. The original
         is termed a dummy as it sits in the ribbon bar doing nothing, while the expanded
         panel holds the panel children.

        :see: :meth:`~RibbonPanel.HideExpanded`, :meth:`~RibbonPanel.GetExpandedPanel`
        """

        if not self.IsMinimised():
            return False

        if self._expanded_dummy is not None or self._expanded_panel != None:
            return False

        size = self.GetBestSize()
        pos = self.GetExpandedPosition(
            wx.Rect(self.GetScreenPosition(), self.GetSize()),
            size,
            self._preferred_expand_direction,
        ).GetTopLeft()

        # Need a top-level frame to contain the expanded panel
        container = wx.Frame(
            None,
            wx.ID_ANY,
            self.GetLabel(),
            pos,
            size,
            wx.FRAME_NO_TASKBAR | wx.BORDER_NONE,
        )

        self._expanded_panel = MyRibbonPanel(
            parent=container,
            id=wx.ID_ANY,
            label=self.GetLabel(),
            minimised_icon=self._minimised_icon,
            pos=wx.Point(0, 0),
            size=size,
            agwStyle=self._flags,
            recurse=True,
        )
        self._expanded_panel.SetArtProvider(self._art)
        self._expanded_panel._expanded_dummy = self

        # Move all children to the new panel.
        # Conceptually it might be simpler to reparent self entire panel to the
        # container and create a new panel to sit in its place while expanded.
        # This approach has a problem though - when the panel is reinserted into
        # its original parent, it'll be at a different position in the child list
        # and thus assume a new position.
        # NB: Children iterators not used as behaviour is not well defined
        # when iterating over a container which is being emptied

        for child in self.GetChildren():
            child.Reparent(self._expanded_panel)
            child.Show()

        # Move sizer to new panel
        if self.GetSizer():
            sizer = self.GetSizer()
            self.SetSizer(None, False)
            self._expanded_panel.SetSizer(sizer)

        self._expanded_panel._minimised = False
        self._expanded_panel.SetSize(size)
        self._expanded_panel.Realize()
        self.Refresh()
        container.Show()
        self._expanded_panel.SetFocus()

        return True


def register_panel_ribbon(window, context):
    iconsize = get_default_icon_size()
    minh = 3 * iconsize
    pane = (
        aui.AuiPaneInfo()
        .Name("ribbon")
        .Top()
        .RightDockable(False)
        .LeftDockable(False)
        .BestSize(300, minh)
        .FloatingSize(640, minh)
        .Caption(_("Ribbon"))
        .CaptionVisible(not context.pane_lock)
    )
    pane.dock_proportion = 640
    ribbon = RibbonPanel(window, wx.ID_ANY, context=context)
    pane.control = ribbon

    window.on_pane_create(pane)
    context.register("pane/ribbon", pane)


class RibbonPanel(wx.Panel):
    def __init__(self, *args, context=None, **kwds):
        kwds["style"] = kwds.get("style", 0) | wx.TAB_TRAVERSAL
        wx.Panel.__init__(self, *args, **kwds)
        self.context = context
        self._job = Job(
            process=self._perform_realization,
            job_name="realize_ribbon_bar",
            interval=0.1,
            times=1,
            run_main=True,
        )
        self.buttons = []
        self.ribbon_bars = []
        self.ribbon_panels = []
        self.ribbon_pages = []
        context.setting(bool, "ribbon_art", False)
        context.setting(bool, "ribbon_hide_labels", False)

        # Some helper variables for showing / hiding the toolbar
        self.panels_shown = True
        self.minmax = None
        self.context = context
        self.stored_labels = {}
        self.stored_height = 0
        self.art_provider_count = 0

        self.button_lookup = {}
        self.group_lookup = {}

        self._registered_signals = list()

        # Define Ribbon.
        self._ribbon = RB.RibbonBar(
            self,
            agwStyle=RB.RIBBON_BAR_FLOW_HORIZONTAL
            | RB.RIBBON_BAR_SHOW_PAGE_LABELS
            | RB.RIBBON_BAR_SHOW_PANEL_EXT_BUTTONS
            | RB.RIBBON_BAR_SHOW_PANEL_MINIMISE_BUTTONS,
        )
        self.__set_ribbonbar()

        sizer_1 = wx.BoxSizer(wx.HORIZONTAL)
        sizer_1.Add(self._ribbon, 1, wx.EXPAND, 0)
        self.SetSizer(sizer_1)
        self.Layout()
        # self._ribbon
        self.pipe_state = None
        self._ribbon_dirty = False

    def button_click_right(self, event):
        """
        Handles the ``wx.EVT_RIGHT_DOWN`` event
        :param `event`: a :class:`MouseEvent` event to be processed.
        """
        evt_id = event.GetId()
        bar = None
        active_button = 0
        for item in self.ribbon_bars:
            item_id = item.GetId()
            if item_id == evt_id:
                bar = item
                # Now look for the corresponding buttons...
                if bar._hovered_button is not None:
                    # print ("Hovered button: %d" % bar._hovered_button.base.id)
                    active_button = bar._hovered_button.base.id
                break
        if bar is None or active_button == 0:
            # Nothing found
            return

        # We know the active button. Lookup and execute action_right
        button = self.button_lookup.get(active_button)
        if button is not None:
            action = button.action_right
            if action:
                action(event)

    def button_click(self, event):
        # Let's figure out what kind of action we need to perform
        evt_id = event.GetId()
        self._button_click_id(evt_id, event=event)

    def _button_click_id(self, evt_id, event=None):
        """
        Process button click of button at provided button_id

        @param evt_id:
        @param event:
        @return:
        """
        button = self.button_lookup.get(evt_id)
        if button is None:
            return

        if button.group:
            # Toggle radio buttons
            button.toggle = not button.toggle
            if button.toggle:  # got toggled
                button_group = self.group_lookup.get(button.group, [])

                for obutton in button_group:
                    # Untoggle all other buttons in this group.
                    if obutton.group == button.group and obutton.id != button.id:
                        obutton.parent.ToggleButton(obutton.id, False)
            else:  # got untoggled...
                # so let's activate the first button of the group (implicitly defined as default...)
                button_group = self.group_lookup.get(button.group)
                if button_group:
                    first_button = button_group[0]
                    first_button.parent.ToggleButton(first_button.id, True)

                    # Clone event and recurse.
                    if event and first_button.id != evt_id:
                        _event = event.Clone()
                        _event.SetId(first_button.id)
                        if first_button.id == evt_id:
                            # Can't recurse.
                            return
                        self.button_click(_event)
                        self._button_click_id(first_button.id, _event)
                        return
        if button.action is not None:
            # We have an action to call.
            button.action(event)

        if button.state_pressed is None:
            # If there's a pressed state we should change the button state
            return

        button.toggle = not button.toggle
        if button.toggle:
<<<<<<< HEAD
            if button.identifier is not None:
                setattr(button.object, button.identifier, True)
                self.context.signal(button.identifier, True, button.object)
            self._restore_button_aspect(button, button.state_pressed)
        else:
            if button.identifier is not None:
                setattr(button.object, button.identifier, False)
                self.context.signal(button.identifier, False, button.object)
=======
            if button.toggle_attr is not None:
                setattr(button.object, button.toggle_attr, True)
                self.context.signal(button.toggle_attr, True, button.object)
            self._restore_button_aspect(button, button.state_pressed)
        else:
            if button.toggle_attr is not None:
                setattr(button.object, button.toggle_attr, False)
                self.context.signal(button.toggle_attr, False, button.object)
>>>>>>> 6bcac82c
            self._restore_button_aspect(button, button.state_unpressed)
        self.ensure_realize()

    def drop_click(self, event):
        """
        Drop down of a hybrid button was clicked.

        We make a menu popup and fill it with the data about the multi-button

        @param event:
        @return:
        """
        evt_id = event.GetId()
        button = self.button_lookup.get(evt_id)
        if button is None:
            return
        if button.toggle:
            return
        menu = wx.Menu()
        for v in button.button_dict["multi"]:
            item = menu.Append(wx.ID_ANY, v.get("label"))
            menu_id = item.GetId()
            self.Bind(wx.EVT_MENU, self.drop_menu_click(button, v), id=menu_id)
        event.PopupMenu(menu)

    def drop_menu_click(self, button, v):
        """
        Creates menu_item_click processors for the various menus created for a drop-click

        @param button:
        @param v:
        @return:
        """

        def menu_item_click(event):
            """
            Process menu item click.

            @param event:
            @return:
            """
            key_id = v.get("identifier")
            obj = button.button_dict.get("object", self.context)
            setattr(obj, button.save_id, key_id)
            button.state_unpressed = key_id
            self._restore_button_aspect(button, key_id)
            self.ensure_realize()

        return menu_item_click

    def _restore_button_aspect(self, base_button, key):
        """
        Restores a saved button aspect for the given key. Given a base_button and the key to the alternative aspect
        we restore the given aspect.

        @param base_button:
        @param key:
        @return:
        """
        if not hasattr(base_button, "alternatives"):
            return
        try:
            alt = base_button.alternatives[key]
        except KeyError:
            return
        base_button.action = alt.get("action", base_button.action)
        base_button.action_right = alt.get("action_right", base_button.action_right)
        base_button.label = alt.get("label", base_button.label)
        base_button.help_string = alt.get("help_string", base_button.help_string)
        base_button.bitmap_large = alt.get("bitmap_large", base_button.bitmap_large)
        base_button.bitmap_large_disabled = alt.get(
            "bitmap_large_disabled", base_button.bitmap_large_disabled
        )
        base_button.bitmap_small = alt.get("bitmap_small", base_button.bitmap_small)
        base_button.bitmap_small_disabled = alt.get(
            "bitmap_small_disabled", base_button.bitmap_small_disabled
        )
        base_button.client_data = alt.get("client_data", base_button.client_data)
        # base_button.id = alt.get("id", base_button.id)
        # base_button.kind = alt.get("kind", base_button.kind)
        # base_button.state = alt.get("state", base_button.state)
        base_button.key = key

    def _store_button_aspect(self, base_button, key, **kwargs):
        """
        Stores visual aspects of the buttons within the "alternatives" dictionary.

        This stores the various icons, labels, help, and other properties found on the base_button.

        @param base_button: button with these askpects
        @param key: aspects to store.
        @param kwargs:
        @return:
        """
        if not hasattr(base_button, "alternatives"):
            base_button.alternatives = {}
        base_button.alternatives[key] = {
            "action": base_button.action,
            "action_right": base_button.action_right,
            "label": base_button.label,
            "help_string": base_button.help_string,
            "bitmap_large": base_button.bitmap_large,
            "bitmap_large_disabled": base_button.bitmap_large_disabled,
            "bitmap_small": base_button.bitmap_small,
            "bitmap_small_disabled": base_button.bitmap_small_disabled,
            "client_data": base_button.client_data,
            # "id": base_button.id,
            # "kind": base_button.kind,
            # "state": base_button.state,
        }
        key_dict = base_button.alternatives[key]
        for k in kwargs:
            if kwargs[k] is not None:
                key_dict[k] = kwargs[k]

    def _update_button_aspect(self, base_button, key, **kwargs):
        """
        Directly update the button aspects via the kwargs, aspect dictionary *must* exist.

        @param base_button:
        @param key:
        @param kwargs:
        @return:
        """
        if not hasattr(base_button, "alternatives"):
            base_button.alternatives = {}
        key_dict = base_button.alternatives[key]
        for k in kwargs:
            if kwargs[k] is not None:
                key_dict[k] = kwargs[k]

    def _create_button(self, button_bar, button):
        """
        Creates a button and places it on the button_bar depending on the required definition.

        @param button_bar:
        @param button:
        @return:
        """
        resize_param = button.get("size")
        show_tip = not self.context.disable_tool_tips
        # NewIdRef is only available after 4.1
        try:
            new_id = wx.NewIdRef()
        except AttributeError:
            new_id = wx.NewId()

        # Create kind of button. Multi buttons are hybrid. Else, regular button or toggle-type
        if "multi" in button:
            # Button is a multi-type button
            b = button_bar.AddHybridButton(
                button_id=new_id,
                label=button["label"],
                bitmap=button["icon"].GetBitmap(resize=resize_param),
                help_string=button["tip"] if show_tip else "",
            )
            button_bar.Bind(
                RB.EVT_RIBBONBUTTONBAR_DROPDOWN_CLICKED,
                self.drop_click,
                id=new_id,
            )
        else:
            if "group" in button or "toggle" in button:
                bkind = RB.RIBBON_BUTTON_TOGGLE
            else:
                bkind = RB.RIBBON_BUTTON_NORMAL
            b = button_bar.AddButton(
                button_id=new_id,
                label=button["label"],
                bitmap=button["icon"].GetBitmap(resize=resize_param),
                bitmap_disabled=button["icon"].GetBitmap(
                    resize=resize_param, color=Color("grey")
                ),
                help_string=button["tip"] if show_tip else "",
                kind=bkind,
            )

        button_bar.Bind(RB.EVT_RIBBONBUTTONBAR_CLICKED, self.button_click, id=new_id)
        button_bar.Bind(wx.EVT_RIGHT_UP, self.button_click_right)
        return b

    def _setup_multi_button(self, button, b):
        """
        Store alternative aspects for multi-buttons, load stored previous state.

        @param button:
        @param b:
        @return:
        """
        resize_param = button.get("size")
        multi_aspects = button["multi"]
        # This is the key used for the multi button.
        multi_ident = button.get("identifier")
        b.save_id = multi_ident
        initial_value = self.context.setting(str, b.save_id, "default")

        for i, v in enumerate(multi_aspects):
            # These are values for the outer identifier
            key = v.get("identifier", i)
            self._store_button_aspect(b, key)
            self._update_button_aspect(b, key, **v)
            if "icon" in v:
                v_icon = v.get("icon")
                self._update_button_aspect(
                    b,
                    key,
                    bitmap_large=v_icon.GetBitmap(resize=resize_param),
                    bitmap_large_disabled=v_icon.GetBitmap(
                        resize=resize_param, color=Color("grey")
                    ),
                )
                if resize_param is None:
                    siz = v_icon.GetBitmap().GetSize()
                    small_resize = 0.5 * siz[0]
                else:
                    small_resize = 0.5 * resize_param
                self._update_button_aspect(
                    b,
                    key,
                    bitmap_small=v_icon.GetBitmap(resize=small_resize),
                    bitmap_small_disabled=v_icon.GetBitmap(
                        resize=small_resize, color=Color("grey")
                    ),
                )
            if "signal" in v:
                self._create_signal_for_multi(b, key, v["signal"])

            if key == initial_value:
                self._restore_button_aspect(b, key)

    def _create_signal_for_multi(self, button, key, signal):
        """
        Creates a signal to restore the state of a multi button.

        @param button:
        @param key:
        @param signal:
        @return:
        """

        def make_multi_click(_tb, _key):
            def multi_click(origin, set_value):
                self._restore_button_aspect(_tb, _key)

            return multi_click

        signal_multi_listener = make_multi_click(button, key)
        self.context.listen(signal, signal_multi_listener)
        self._registered_signals.append((signal, signal_multi_listener))

    def _setup_toggle_button(self, button, b):
        """
        Store toggle and original aspects for toggle-buttons

        @param button:
        @param b:
        @return:
        """
        resize_param = button.get("size")

        b.state_pressed = "toggle"
        b.state_unpressed = "original"

        self._store_button_aspect(b, "original")

        toggle_action = button["toggle"]
        key = toggle_action.get("identifier", "toggle")
        if "signal" in toggle_action:
            self._create_signal_for_toggle(b, toggle_action["signal"])

        self._store_button_aspect(b, key, **toggle_action)
        if "icon" in toggle_action:
            toggle_icon = toggle_action.get("icon")
            self._update_button_aspect(
                b,
                key,
                bitmap_large=toggle_icon.GetBitmap(resize=resize_param),
                bitmap_large_disabled=toggle_icon.GetBitmap(
                    resize=resize_param, color=Color("grey")
                ),
            )
            if resize_param is None:
                siz = toggle_icon.GetBitmap().GetSize()
                small_resize = 0.5 * siz[0]
            else:
                small_resize = 0.5 * resize_param
            self._update_button_aspect(
                b,
                key,
                bitmap_small=toggle_icon.GetBitmap(resize=small_resize),
                bitmap_small_disabled=toggle_icon.GetBitmap(
                    resize=small_resize, color=Color("grey")
                ),
            )
        # Set initial value by identifer and object
        if b.toggle_attr is not None and getattr(b.object, b.toggle_attr, False):
            b.toggle = True
            self._restore_button_aspect(b, b.state_pressed)
            b.parent.ToggleButton(b.id, b.toggle)
            b.parent.Refresh()

    def _create_signal_for_toggle(self, button, signal):
        """
        Creates a signal toggle which will listen for the given signal and set the toggle-state to the given set_value

        E.G. If a toggle has a signal called "tracing" and the context.signal("tracing", True) is called this will
        automatically set the toggle state.

        Note: It will not call any of the associated actions, it will simply set the toggle state.

        @param button:
        @param signal:
        @return:
        """

        def make_toggle_click(_tb):
            def toggle_click(origin, set_value, *args):
                if set_value:
                    _tb.toggle = True
                    self._restore_button_aspect(_tb, _tb.state_pressed)
                else:
                    _tb.toggle = False
                    self._restore_button_aspect(_tb, _tb.state_unpressed)
                _tb.parent.ToggleButton(_tb.id, _tb.toggle)
                _tb.parent.Refresh()

            return toggle_click

        signal_toggle_listener = make_toggle_click(button)
        self.context.listen(signal, signal_toggle_listener)
        self._registered_signals.append((signal, signal_toggle_listener))

    def set_buttons(self, new_values, button_bar):
        """
        Set buttons is the primary button configuration routine. It is responsible for clearing and recreating buttons.

        * The button definition is a dynamically created and stored dictionary.
        * Buttons are sorted by priority.
        * Multi buttons get a hybrid type.
        * Toggle buttons get a toggle type (Unless they are also multi).
        * Created button objects have attributes assigned to them.
            * toggle, parent, group, identifier, toggle_identifier, action, right, rule_enabled
        * Multi-buttons have an identifier attr which is applied to the root context, or given "object".
        * The identifier is used to set the state of the object, the attr-identifier is set to the value-identifier
        * Toggle buttons have a toggle_identifier, this is used to set the and retrieve the state of the toggle.


        @param new_values: dictionary of button values to use.
        @param button_bar: specific button bar these buttons are applied to.
        @return:
        """
        button_bar._current_layout = 0
        button_bar._hovered_button = None
        button_bar._active_button = None
        button_bar.ClearButtons()
        buttons = []
        for button, name, sname in new_values:
            buttons.append(button)

        # Sort buttons by priority
        def sort_priority(elem):
            return elem.get("priority", 0)

        buttons.sort(key=sort_priority)

        for button in buttons:
            # Every registered button in the updated lookup gets created.
            group = button.get("group")
            resize_param = button.get("size")
            b = self._create_button(button_bar, button)

            # Store all relevant aspects for newly registered button.
            b.button_dict = button
            b.state_pressed = None
            b.state_unpressed = None
            b.toggle = False
            b.parent = button_bar
            b.group = group
            b.toggle_attr = button.get("toggle_attr")
            b.identifier = button.get("identifier")
            b.action = button.get("action")
            b.action_right = button.get("right")
            b.enable_rule = button.get("rule_enabled", lambda cond: True)
            b.object = button.get("object", self.context)
            if "multi" in button:
                self._setup_multi_button(button, b)
            if "toggle" in button:
<<<<<<< HEAD
                # Store toggle and original aspects for toggle-buttons
                b.state_pressed = "toggle"
                b.state_unpressed = "original"

                self._store_button_aspect(b, "original")

                toggle_action = button["toggle"]
                key = toggle_action.get("identifier", "toggle")
                if "signal" in toggle_action:
                    self._create_signal_toggler(b, toggle_action["signal"])

                self._store_button_aspect(b, key, **toggle_action)
                if "icon" in toggle_action:
                    toggle_icon = toggle_action.get("icon")
                    self._update_button_aspect(
                        b,
                        key,
                        bitmap_large=toggle_icon.GetBitmap(resize=resize_param),
                        bitmap_large_disabled=toggle_icon.GetBitmap(
                            resize=resize_param, color=Color("grey")
                        ),
                    )
                    if resize_param is None:
                        siz = toggle_icon.GetBitmap().GetSize()
                        small_resize = 0.5 * siz[0]
                    else:
                        small_resize = 0.5 * resize_param
                    self._update_button_aspect(
                        b,
                        key,
                        bitmap_small=toggle_icon.GetBitmap(resize=small_resize),
                        bitmap_small_disabled=toggle_icon.GetBitmap(
                            resize=small_resize, color=Color("grey")
                        ),
                    )
                # Set initial value by identifer and object
                if b.identifier is not None and getattr(b.object, b.identifier, False):
                    b.toggle = True
                    self._restore_button_aspect(b, b.state_pressed)
                    b.parent.ToggleButton(b.id, b.toggle)
                    b.parent.Refresh()
=======
                self._setup_toggle_button(button, b)
>>>>>>> 6bcac82c

            # Store newly created button in the various lookups
            new_id = b.id
            self.button_lookup[new_id] = b
            if group is not None:
                c_group = self.group_lookup.get(group)
                if c_group is None:
                    c_group = []
                    self.group_lookup[group] = c_group
                c_group.append(b)

        self.ensure_realize()

    def apply_enable_rules(self):
        for k in self.button_lookup:
            v = self.button_lookup[k]
            try:
                enable_it = v.enable_rule(0)
            except:
                enable_it = True
            # The button might no longer around, so catch the error...
            try:
                v.parent.EnableButton(v.id, enable_it)
            except:
                pass

    @lookup_listener("button/basicediting")
    def set_editing_buttons(self, new_values, old_values):
        self.set_buttons(new_values, self.basicediting_button_bar)

    @lookup_listener("button/project")
    def set_project_buttons(self, new_values, old_values):
        self.set_buttons(new_values, self.project_button_bar)

    @lookup_listener("button/control")
    def set_control_buttons(self, new_values, old_values):
        self.set_buttons(new_values, self.control_button_bar)

    @lookup_listener("button/config")
    def set_config_buttons(self, new_values, old_values):
        self.set_buttons(new_values, self.config_button_bar)

    @lookup_listener("button/modify")
    def set_modify_buttons(self, new_values, old_values):
        self.set_buttons(new_values, self.modify_button_bar)

    @lookup_listener("button/tool")
    def set_tool_buttons(self, new_values, old_values):
        self.set_buttons(new_values, self.tool_button_bar)

    @lookup_listener("button/extended_tools")
    def set_tool_extended_buttons(self, new_values, old_values):
        self.set_buttons(new_values, self.extended_button_bar)

    @lookup_listener("button/geometry")
    def set_geometry_buttons(self, new_values, old_values):
        self.set_buttons(new_values, self.geometry_button_bar)

    @lookup_listener("button/preparation")
    def set_preparation_buttons(self, new_values, old_values):
        self.set_buttons(new_values, self.preparation_button_bar)

    @lookup_listener("button/jobstart")
    def set_jobstart_buttons(self, new_values, old_values):
        self.set_buttons(new_values, self.jobstart_button_bar)

    @lookup_listener("button/group")
    def set_group_buttons(self, new_values, old_values):
        self.set_buttons(new_values, self.group_button_bar)

    @lookup_listener("button/device")
    def set_device_buttons(self, new_values, old_values):
        self.set_buttons(new_values, self.device_button_bar)
        self.set_buttons(new_values, self.device_copy_button_bar)

    @lookup_listener("button/align")
    def set_align_buttons(self, new_values, old_values):
        self.set_buttons(new_values, self.align_button_bar)

    @lookup_listener("button/properties")
    def set_property_buttons(self, new_values, old_values):
        self.set_buttons(new_values, self.property_button_bar)

    @signal_listener("emphasized")
    def on_emphasis_change(self, origin, *args):
        self.apply_enable_rules()

    @signal_listener("selected")
    def on_selected_change(self, origin, node=None, *args):
        self.apply_enable_rules()

    @signal_listener("icons")
    def on_requested_change(self, origin, node=None, *args):
        self.apply_enable_rules()

    # @signal_listener("ribbonbar")
    # def on_rb_toggle(self, origin, showit, *args):
    #     self._ribbon.ShowPanels(True)

    @signal_listener("tool_changed")
    def on_tool_changed(self, origin, newtool=None, *args):
        # Signal provides a tuple with (togglegroup, id)
        if newtool is None:
            return
        if isinstance(newtool, (list, tuple)):
            group = newtool[0].lower() if newtool[0] is not None else ""
            identifier = newtool[1].lower() if newtool[1] is not None else ""
        else:
            group = newtool
            identifier = ""

        button_group = self.group_lookup.get(group, [])
        for button in button_group:
            # Reset toggle state
            if button.identifier == identifier:
                # Set toggle state
                button.parent.ToggleButton(button.id, True)
                button.toggle = True
            else:
                button.parent.ToggleButton(button.id, False)
                button.toggle = False
        self.apply_enable_rules()

    @property
    def is_dark(self):
        # wxPython's SysAppearance does not always deliver a reliable response from
        # wx.SystemSettings().GetAppearance().IsDark()
        # so lets tick with 'old way', although this one is fishy...
        result = wx.SystemSettings().GetColour(wx.SYS_COLOUR_WINDOW)[0] < 127
        return result

    def ensure_realize(self):
        self._ribbon_dirty = True
        self.context.schedule(self._job)
        self.apply_enable_rules()

    def _perform_realization(self, *args):
        self._ribbon_dirty = False
        self._ribbon.Realize()

    def __set_ribbonbar(self):
        self.ribbonbar_caption_visible = False

        if self.is_dark or self.context.ribbon_art:
            provider = self._ribbon.GetArtProvider()
            _update_ribbon_artprovider_for_dark_mode(
                provider, hide_labels=self.context.ribbon_hide_labels
            )
        self.ribbon_position_aspect_ratio = True
        self.ribbon_position_ignore_update = False

        home = RB.RibbonPage(
            self._ribbon,
            ID_PAGE_MAIN,
            _("Project"),
            icons8_opened_folder_50.GetBitmap(resize=16),
        )
        self.ribbon_pages.append((home, "home"))

        tool = RB.RibbonPage(
            self._ribbon,
            ID_PAGE_DESIGN,
            _("Design"),
            icons8_opened_folder_50.GetBitmap(resize=16),
        )
        self.ribbon_pages.append((tool, "design"))

        modify = RB.RibbonPage(
            self._ribbon,
            ID_PAGE_MODIFY,
            _("Modify"),
            icons8_opened_folder_50.GetBitmap(resize=16),
        )
        self.ribbon_pages.append((modify, "modify"))

        config = RB.RibbonPage(
            self._ribbon,
            ID_PAGE_CONFIG,
            _("Settings"),
            icons8_opened_folder_50.GetBitmap(resize=16),
        )
        self.ribbon_pages.append((config, "config"))

        # self.Bind(
        #    RB.EVT_RIBBONBAR_HELP_CLICK,
        #    lambda e: self.context("webhelp help\n"),
        # )

        panel_style = RB.RIBBON_PANEL_MINIMISE_BUTTON
        self.project_panel = MyRibbonPanel(
            parent=home,
            id=wx.ID_ANY,
            label="" if self.is_dark else _("Project"),
            agwStyle=panel_style,
        )
        self.ribbon_panels.append(self.project_panel)
        button_bar = RibbonButtonBar(self.project_panel)
        self.project_button_bar = button_bar
        self.ribbon_bars.append(button_bar)

        self.jobstart_panel = MyRibbonPanel(
            parent=home,
            id=wx.ID_ANY,
            label="" if self.is_dark else _("Execute"),
            minimised_icon=icons8_opened_folder_50.GetBitmap(),
            agwStyle=panel_style,
        )
        self.ribbon_panels.append(self.jobstart_panel)
        button_bar = RibbonButtonBar(self.jobstart_panel)
        self.jobstart_button_bar = button_bar
        self.ribbon_bars.append(button_bar)

        self.preparation_panel = MyRibbonPanel(
            parent=home,
            id=wx.ID_ANY,
            label="" if self.is_dark else _("Prepare"),
            minimised_icon=icons8_opened_folder_50.GetBitmap(),
            agwStyle=panel_style,
        )
        self.ribbon_panels.append(self.preparation_panel)
        button_bar = RibbonButtonBar(self.preparation_panel)
        self.preparation_button_bar = button_bar
        self.ribbon_bars.append(button_bar)

        self.control_panel = MyRibbonPanel(
            parent=home,
            id=wx.ID_ANY,
            label="" if self.is_dark else _("Control"),
            minimised_icon=icons8_opened_folder_50.GetBitmap(),
            agwStyle=panel_style,
        )
        self.ribbon_panels.append(self.control_panel)
        button_bar = RibbonButtonBar(self.control_panel)
        self.control_button_bar = button_bar
        self.ribbon_bars.append(button_bar)

        self.config_panel = MyRibbonPanel(
            parent=config,
            id=wx.ID_ANY,
            label="" if self.is_dark else _("Configuration"),
            minimised_icon=icons8_opened_folder_50.GetBitmap(),
            agwStyle=panel_style,
        )
        self.ribbon_panels.append(self.config_panel)
        button_bar = RibbonButtonBar(self.config_panel)
        self.config_button_bar = button_bar
        self.ribbon_bars.append(button_bar)

        self.device_panel = MyRibbonPanel(
            parent=home,
            id=wx.ID_ANY,
            label="" if self.is_dark else _("Devices"),
            minimised_icon=icons8_opened_folder_50.GetBitmap(),
            agwStyle=panel_style,
        )
        self.ribbon_panels.append(self.device_panel)
        button_bar = RibbonButtonBar(self.device_panel)
        self.device_button_bar = button_bar
        self.ribbon_bars.append(button_bar)

        self.device_panel_copy = MyRibbonPanel(
            parent=config,
            id=wx.ID_ANY,
            label="" if self.is_dark else _("Device"),
            minimised_icon=icons8_opened_folder_50.GetBitmap(),
            agwStyle=panel_style,
        )
        self.ribbon_panels.append(self.device_panel_copy)
        button_bar = RibbonButtonBar(self.device_panel_copy)
        self.device_copy_button_bar = button_bar
        self.ribbon_bars.append(button_bar)

        self.tool_panel = MyRibbonPanel(
            parent=tool,
            id=wx.ID_ANY,
            label="" if self.is_dark else _("Design"),
            minimised_icon=icons8_opened_folder_50.GetBitmap(),
            agwStyle=panel_style,
        )
        self.ribbon_panels.append(self.tool_panel)
        button_bar = RibbonButtonBar(self.tool_panel)
        self.tool_button_bar = button_bar
        self.ribbon_bars.append(button_bar)

        panel_style = RB.RIBBON_PANEL_MINIMISE_BUTTON
        self.basicediting_panel = MyRibbonPanel(
            parent=tool,
            id=wx.ID_ANY,
            label="" if self.is_dark else _("Edit"),
            agwStyle=panel_style,
        )
        self.ribbon_panels.append(self.basicediting_panel)
        button_bar = RibbonButtonBar(self.basicediting_panel)
        self.basicediting_button_bar = button_bar
        self.ribbon_bars.append(button_bar)

        self.group_panel = MyRibbonPanel(
            parent=tool,
            id=wx.ID_ANY,
            label="" if self.is_dark else _("Group"),
            minimised_icon=icons8_opened_folder_50.GetBitmap(),
            agwStyle=panel_style,
        )
        self.ribbon_panels.append(self.group_panel)
        button_bar = RibbonButtonBar(self.group_panel)
        self.group_button_bar = button_bar
        self.ribbon_bars.append(button_bar)

        self.extended_panel = MyRibbonPanel(
            parent=tool,
            id=wx.ID_ANY,
            label="" if self.is_dark else _("Extended Tools"),
            minimised_icon=icons8_opened_folder_50.GetBitmap(),
            agwStyle=panel_style,
        )
        self.ribbon_panels.append(self.extended_panel)
        button_bar = RibbonButtonBar(self.extended_panel)
        self.extended_button_bar = button_bar
        self.ribbon_bars.append(button_bar)

        self.property_panel = MyRibbonPanel(
            parent=tool,
            id=wx.ID_ANY,
            label="" if self.is_dark else _("Properties"),
            minimised_icon=icons8_opened_folder_50.GetBitmap(),
            agwStyle=panel_style,
        )
        self.ribbon_panels.append(self.property_panel)
        button_bar = RibbonButtonBar(self.property_panel)
        self.property_button_bar = button_bar
        self.ribbon_bars.append(button_bar)

        self.modify_panel = MyRibbonPanel(
            parent=modify,
            id=wx.ID_ANY,
            label="" if self.is_dark else _("Modification"),
            minimised_icon=icons8_opened_folder_50.GetBitmap(),
            agwStyle=panel_style,
        )
        self.ribbon_panels.append(self.modify_panel)
        button_bar = RibbonButtonBar(self.modify_panel)
        self.modify_button_bar = button_bar
        self.ribbon_bars.append(button_bar)

        self.geometry_panel = MyRibbonPanel(
            parent=modify,
            id=wx.ID_ANY,
            label="" if self.is_dark else _("Geometry"),
            minimised_icon=icons8_opened_folder_50.GetBitmap(),
            agwStyle=panel_style,
        )
        self.ribbon_panels.append(self.geometry_panel)
        button_bar = RibbonButtonBar(self.geometry_panel)
        self.geometry_button_bar = button_bar
        self.ribbon_bars.append(button_bar)

        self.align_panel = MyRibbonPanel(
            parent=modify,
            id=wx.ID_ANY,
            label="" if self.is_dark else _("Alignment"),
            minimised_icon=icons8_opened_folder_50.GetBitmap(),
            agwStyle=panel_style,
        )
        self.ribbon_panels.append(self.align_panel)
        button_bar = RibbonButtonBar(self.align_panel)
        self.align_button_bar = button_bar
        self.ribbon_bars.append(button_bar)

        self._ribbon.Bind(RB.EVT_RIBBONBAR_PAGE_CHANGED, self.on_page_changed)

        self.ensure_realize()

    def pane_show(self):
        pass

    def pane_hide(self):
        for key, listener in self._registered_signals:
            self.context.unlisten(key, listener)

    # def on_page_changing(self, event):
    #     page = event.GetPage()
    #     p_id = page.GetId()
    #     # print ("Page Changing to ", p_id)
    #     if p_id  == ID_PAGE_TOGGLE:
    #         slist = debug_system_colors()
    #         msg = ""
    #         for s in slist:
    #             msg += s + "\n"
    #         wx.MessageBox(msg, "Info", wx.OK | wx.ICON_INFORMATION)
    #         event.Veto()

    def on_page_changed(self, event):
        page = event.GetPage()
        p_id = page.GetId()
        if p_id != ID_PAGE_DESIGN:
            self.context("tool none\n")
        pagename = ""
        for p in self.ribbon_pages:
            if p[0] is page:
                pagename = p[1]
                break
        setattr(self.context.root, "_active_page", pagename)
        event.Skip()

    @signal_listener("page")
    def on_page_signal(self, origin, pagename=None, *args):
        if pagename is None:
            return
        pagename = pagename.lower()
        if pagename == "":
            pagename = "home"
        for p in self.ribbon_pages:
            if p[1] == pagename:
                self._ribbon.SetActivePage(p[0])
                if getattr(self.context.root, "_active_page", "") != pagename:
                    setattr(self.context.root, "_active_page", pagename)


# RIBBON_ART_BUTTON_BAR_LABEL_COLOUR = 16
# RIBBON_ART_BUTTON_BAR_HOVER_BORDER_COLOUR = 17
# RIBBON_ART_BUTTON_BAR_ACTIVE_BORDER_COLOUR = 22
# RIBBON_ART_GALLERY_BORDER_COLOUR = 27
# RIBBON_ART_GALLERY_BUTTON_ACTIVE_FACE_COLOUR = 40
# RIBBON_ART_GALLERY_ITEM_BORDER_COLOUR = 45
# RIBBON_ART_TAB_LABEL_COLOUR = 46
# RIBBON_ART_TAB_SEPARATOR_COLOUR = 47
# RIBBON_ART_TAB_SEPARATOR_GRADIENT_COLOUR = 48
# RIBBON_ART_TAB_BORDER_COLOUR = 59
# RIBBON_ART_PANEL_BORDER_COLOUR = 60
# RIBBON_ART_PANEL_BORDER_GRADIENT_COLOUR = 61
# RIBBON_ART_PANEL_MINIMISED_BORDER_COLOUR = 62
# RIBBON_ART_PANEL_MINIMISED_BORDER_GRADIENT_COLOUR = 63
# RIBBON_ART_PANEL_LABEL_COLOUR = 66
# RIBBON_ART_PANEL_HOVER_LABEL_BACKGROUND_COLOUR = 67
# RIBBON_ART_PANEL_HOVER_LABEL_BACKGROUND_GRADIENT_COLOUR = 68
# RIBBON_ART_PANEL_HOVER_LABEL_COLOUR = 69
# RIBBON_ART_PANEL_MINIMISED_LABEL_COLOUR = 70
# RIBBON_ART_PANEL_BUTTON_FACE_COLOUR = 75
# RIBBON_ART_PANEL_BUTTON_HOVER_FACE_COLOUR = 76
# RIBBON_ART_PAGE_BORDER_COLOUR = 77

# RIBBON_ART_TOOLBAR_BORDER_COLOUR = 86
# RIBBON_ART_TOOLBAR_HOVER_BORDER_COLOUR = 87
# RIBBON_ART_TOOLBAR_FACE_COLOUR = 88


def _update_ribbon_artprovider_for_dark_mode(provider, hide_labels=False):
    def _set_ribbon_colour(provider, art_id_list, colour):
        for id_ in art_id_list:
            try:
                provider.SetColour(id_, colour)
            except:
                # Not all colorcodes are supported by all providers.
                # So lets ignore it
                pass

    TEXTCOLOUR = wx.SystemSettings().GetColour(wx.SYS_COLOUR_BTNTEXT)

    BTNFACE_HOVER = copy.copy(wx.SystemSettings().GetColour(wx.SYS_COLOUR_HIGHLIGHT))
    INACTIVE_BG = copy.copy(
        wx.SystemSettings().GetColour(wx.SYS_COLOUR_INACTIVECAPTION)
    )
    INACTIVE_TEXT = copy.copy(wx.SystemSettings().GetColour(wx.SYS_COLOUR_GRAYTEXT))
    TOOLTIP_FG = copy.copy(wx.SystemSettings().GetColour(wx.SYS_COLOUR_INFOTEXT))
    TOOLTIP_BG = copy.copy(wx.SystemSettings().GetColour(wx.SYS_COLOUR_INFOBK))
    BTNFACE = copy.copy(wx.SystemSettings().GetColour(wx.SYS_COLOUR_BTNFACE))
    BTNFACE_HOVER = BTNFACE_HOVER.ChangeLightness(50)
    HIGHLIGHT = copy.copy(wx.SystemSettings().GetColour(wx.SYS_COLOUR_HOTLIGHT))

    texts = [
        RB.RIBBON_ART_BUTTON_BAR_LABEL_COLOUR,
        RB.RIBBON_ART_PANEL_LABEL_COLOUR,
    ]
    _set_ribbon_colour(provider, texts, TEXTCOLOUR)
    disabled = [
        RB.RIBBON_ART_GALLERY_BUTTON_DISABLED_FACE_COLOUR,
        RB.RIBBON_ART_TAB_LABEL_COLOUR,
    ]
    _set_ribbon_colour(provider, disabled, INACTIVE_TEXT)

    backgrounds = [
        # Toolbar element backgrounds
        RB.RIBBON_ART_TOOL_BACKGROUND_TOP_COLOUR,
        RB.RIBBON_ART_TOOL_BACKGROUND_TOP_GRADIENT_COLOUR,
        RB.RIBBON_ART_TOOL_BACKGROUND_COLOUR,
        RB.RIBBON_ART_TOOL_BACKGROUND_GRADIENT_COLOUR,
        RB.RIBBON_ART_TOOL_HOVER_BACKGROUND_TOP_COLOUR,
        RB.RIBBON_ART_TOOL_HOVER_BACKGROUND_TOP_GRADIENT_COLOUR,
        RB.RIBBON_ART_TOOL_HOVER_BACKGROUND_COLOUR,
        RB.RIBBON_ART_TOOL_HOVER_BACKGROUND_GRADIENT_COLOUR,
        RB.RIBBON_ART_TOOL_ACTIVE_BACKGROUND_TOP_COLOUR,
        RB.RIBBON_ART_TOOL_ACTIVE_BACKGROUND_TOP_GRADIENT_COLOUR,
        RB.RIBBON_ART_TOOL_ACTIVE_BACKGROUND_COLOUR,
        RB.RIBBON_ART_TOOL_ACTIVE_BACKGROUND_GRADIENT_COLOUR,
        # Page Background
        RB.RIBBON_ART_PAGE_BACKGROUND_TOP_COLOUR,
        RB.RIBBON_ART_PAGE_BACKGROUND_TOP_GRADIENT_COLOUR,
        RB.RIBBON_ART_PAGE_BACKGROUND_COLOUR,
        RB.RIBBON_ART_PAGE_BACKGROUND_GRADIENT_COLOUR,
        RB.RIBBON_ART_PAGE_HOVER_BACKGROUND_TOP_COLOUR,
        RB.RIBBON_ART_PAGE_HOVER_BACKGROUND_TOP_GRADIENT_COLOUR,
        RB.RIBBON_ART_PAGE_HOVER_BACKGROUND_COLOUR,
        RB.RIBBON_ART_PAGE_HOVER_BACKGROUND_GRADIENT_COLOUR,
        # Art Gallery
        RB.RIBBON_ART_GALLERY_HOVER_BACKGROUND_COLOUR,
        RB.RIBBON_ART_GALLERY_BUTTON_BACKGROUND_COLOUR,
        RB.RIBBON_ART_GALLERY_BUTTON_BACKGROUND_GRADIENT_COLOUR,
        RB.RIBBON_ART_GALLERY_BUTTON_BACKGROUND_TOP_COLOUR,
        RB.RIBBON_ART_GALLERY_BUTTON_FACE_COLOUR,
        RB.RIBBON_ART_GALLERY_BUTTON_HOVER_BACKGROUND_COLOUR,
        RB.RIBBON_ART_GALLERY_BUTTON_HOVER_BACKGROUND_GRADIENT_COLOUR,
        RB.RIBBON_ART_GALLERY_BUTTON_HOVER_BACKGROUND_TOP_COLOUR,
        RB.RIBBON_ART_GALLERY_BUTTON_HOVER_FACE_COLOUR,
        RB.RIBBON_ART_GALLERY_BUTTON_ACTIVE_BACKGROUND_COLOUR,
        RB.RIBBON_ART_GALLERY_BUTTON_ACTIVE_BACKGROUND_GRADIENT_COLOUR,
        RB.RIBBON_ART_GALLERY_BUTTON_ACTIVE_BACKGROUND_TOP_COLOUR,
        # Panel backgrounds
        RB.RIBBON_ART_PANEL_ACTIVE_BACKGROUND_COLOUR,
        RB.RIBBON_ART_PANEL_ACTIVE_BACKGROUND_GRADIENT_COLOUR,
        RB.RIBBON_ART_PANEL_ACTIVE_BACKGROUND_TOP_COLOUR,
        RB.RIBBON_ART_PANEL_ACTIVE_BACKGROUND_TOP_GRADIENT_COLOUR,
        RB.RIBBON_ART_PANEL_LABEL_BACKGROUND_COLOUR,
        RB.RIBBON_ART_PANEL_LABEL_BACKGROUND_GRADIENT_COLOUR,
        RB.RIBBON_ART_PANEL_HOVER_LABEL_BACKGROUND_COLOUR,
        RB.RIBBON_ART_PANEL_HOVER_LABEL_BACKGROUND_GRADIENT_COLOUR,
        # Tab Background
        RB.RIBBON_ART_TAB_CTRL_BACKGROUND_COLOUR,
        RB.RIBBON_ART_TAB_CTRL_BACKGROUND_GRADIENT_COLOUR,
        RB.RIBBON_ART_TAB_HOVER_BACKGROUND_TOP_COLOUR,
        RB.RIBBON_ART_TAB_HOVER_BACKGROUND_TOP_GRADIENT_COLOUR,
        RB.RIBBON_ART_TAB_HOVER_BACKGROUND_COLOUR,
        RB.RIBBON_ART_TAB_HOVER_BACKGROUND_GRADIENT_COLOUR,
        RB.RIBBON_ART_TAB_ACTIVE_BACKGROUND_TOP_COLOUR,
        RB.RIBBON_ART_TAB_ACTIVE_BACKGROUND_TOP_GRADIENT_COLOUR,
        RB.RIBBON_ART_TAB_ACTIVE_BACKGROUND_COLOUR,
        RB.RIBBON_ART_TAB_ACTIVE_BACKGROUND_GRADIENT_COLOUR,
    ]
    _set_ribbon_colour(provider, backgrounds, BTNFACE)
    highlights = [
        RB.RIBBON_ART_PANEL_HOVER_LABEL_BACKGROUND_COLOUR,
        RB.RIBBON_ART_PANEL_HOVER_LABEL_BACKGROUND_GRADIENT_COLOUR,
    ]
    _set_ribbon_colour(provider, highlights, HIGHLIGHT)
    borders = [
        RB.RIBBON_ART_PANEL_BUTTON_HOVER_FACE_COLOUR,
    ]
    _set_ribbon_colour(provider, borders, wx.RED)

    lowlights = [
        RB.RIBBON_ART_TAB_HOVER_BACKGROUND_TOP_COLOUR,
        RB.RIBBON_ART_TAB_HOVER_BACKGROUND_TOP_GRADIENT_COLOUR,
    ]
    _set_ribbon_colour(provider, lowlights, INACTIVE_BG)
    if hide_labels:
        font = wx.Font(
            1, wx.FONTFAMILY_ROMAN, wx.FONTSTYLE_NORMAL, wx.FONTWEIGHT_NORMAL
        )
        provider.SetFont(RB.RIBBON_ART_BUTTON_BAR_LABEL_FONT, font)
        provider.SetFont(RB.RIBBON_ART_PANEL_LABEL_FONT, font)
        fontcolors = [
            RB.RIBBON_ART_BUTTON_BAR_LABEL_COLOUR,
            RB.RIBBON_ART_PANEL_LABEL_COLOUR,
        ]
        _set_ribbon_colour(provider, fontcolors, BTNFACE)<|MERGE_RESOLUTION|>--- conflicted
+++ resolved
@@ -445,16 +445,6 @@
 
         button.toggle = not button.toggle
         if button.toggle:
-<<<<<<< HEAD
-            if button.identifier is not None:
-                setattr(button.object, button.identifier, True)
-                self.context.signal(button.identifier, True, button.object)
-            self._restore_button_aspect(button, button.state_pressed)
-        else:
-            if button.identifier is not None:
-                setattr(button.object, button.identifier, False)
-                self.context.signal(button.identifier, False, button.object)
-=======
             if button.toggle_attr is not None:
                 setattr(button.object, button.toggle_attr, True)
                 self.context.signal(button.toggle_attr, True, button.object)
@@ -463,7 +453,6 @@
             if button.toggle_attr is not None:
                 setattr(button.object, button.toggle_attr, False)
                 self.context.signal(button.toggle_attr, False, button.object)
->>>>>>> 6bcac82c
             self._restore_button_aspect(button, button.state_unpressed)
         self.ensure_realize()
 
@@ -506,8 +495,7 @@
             @return:
             """
             key_id = v.get("identifier")
-            obj = button.button_dict.get("object", self.context)
-            setattr(obj, button.save_id, key_id)
+            setattr(button.object, button.save_id, key_id)
             button.state_unpressed = key_id
             self._restore_button_aspect(button, key_id)
             self.ensure_realize()
@@ -851,51 +839,7 @@
             if "multi" in button:
                 self._setup_multi_button(button, b)
             if "toggle" in button:
-<<<<<<< HEAD
-                # Store toggle and original aspects for toggle-buttons
-                b.state_pressed = "toggle"
-                b.state_unpressed = "original"
-
-                self._store_button_aspect(b, "original")
-
-                toggle_action = button["toggle"]
-                key = toggle_action.get("identifier", "toggle")
-                if "signal" in toggle_action:
-                    self._create_signal_toggler(b, toggle_action["signal"])
-
-                self._store_button_aspect(b, key, **toggle_action)
-                if "icon" in toggle_action:
-                    toggle_icon = toggle_action.get("icon")
-                    self._update_button_aspect(
-                        b,
-                        key,
-                        bitmap_large=toggle_icon.GetBitmap(resize=resize_param),
-                        bitmap_large_disabled=toggle_icon.GetBitmap(
-                            resize=resize_param, color=Color("grey")
-                        ),
-                    )
-                    if resize_param is None:
-                        siz = toggle_icon.GetBitmap().GetSize()
-                        small_resize = 0.5 * siz[0]
-                    else:
-                        small_resize = 0.5 * resize_param
-                    self._update_button_aspect(
-                        b,
-                        key,
-                        bitmap_small=toggle_icon.GetBitmap(resize=small_resize),
-                        bitmap_small_disabled=toggle_icon.GetBitmap(
-                            resize=small_resize, color=Color("grey")
-                        ),
-                    )
-                # Set initial value by identifer and object
-                if b.identifier is not None and getattr(b.object, b.identifier, False):
-                    b.toggle = True
-                    self._restore_button_aspect(b, b.state_pressed)
-                    b.parent.ToggleButton(b.id, b.toggle)
-                    b.parent.Refresh()
-=======
                 self._setup_toggle_button(button, b)
->>>>>>> 6bcac82c
 
             # Store newly created button in the various lookups
             new_id = b.id
