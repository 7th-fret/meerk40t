[metadata]
name = meerk40t
<<<<<<< HEAD
version = 0.8.2000
=======
version = 0.8.1002
>>>>>>> d38843e3
description = MeerK40t LaserCutter Software
long_description_content_type=text/markdown
long_description = file: README.md
classifiers =
    Development Status :: 5 - Production/Stable
    License :: OSI Approved :: MIT License
    Operating System :: OS Independent
    Programming Language :: Python
    Programming Language :: Python :: 3.6
    Programming Language :: Python :: 3.7
    Programming Language :: Python :: 3.8
    Programming Language :: Python :: 3.9
    Programming Language :: Python :: 3.10
    Topic :: Multimedia :: Graphics
    Topic :: Multimedia :: Graphics :: Editors :: Vector-Based
    Topic :: Utilities
keywords = lasercutter, laser, vector, parser
author = Tatarize
author_email = tatarize@gmail.com
url = https://github.com/meerk40t/meerk40t
license = MIT

[options]
zip_safe = True
include_package_data = True
packages = find:
package_dir =
    = .
test_suite =  test

[pep8]
max-line-length=100

[bdist_wheel]
universal=1

[options.entry_points]
console_scripts = meerk40t = meerk40t.main:run<|MERGE_RESOLUTION|>--- conflicted
+++ resolved
@@ -1,10 +1,6 @@
 [metadata]
 name = meerk40t
-<<<<<<< HEAD
 version = 0.8.2000
-=======
-version = 0.8.1002
->>>>>>> d38843e3
 description = MeerK40t LaserCutter Software
 long_description_content_type=text/markdown
 long_description = file: README.md
